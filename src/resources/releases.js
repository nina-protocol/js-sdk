--- conflicted
+++ resolved
@@ -56,15 +56,9 @@
  * @param {Object} [pagination = {limit, offset, sort}] Pagination options.
  * @example const collectors = await NinaClient.Release.fetchCollectors("4dS4v5dGrUwEZmjCFu56qgyAmRfaPmns9PveWAw61rEQ");
  */
-<<<<<<< HEAD
 const fetchCollectors = async (publicKey, withCollection = false) => {
   return await NinaClient.get(`/releases/${publicKey}/collectors${withCollection ? '?withCollection=true' : ''}`);
 };
-=======
-const fetchCollectors = async (publicKey, withCollection=false, pagination=undefined) => {
-  return await NinaClient.get(`/releases/${publicKey}/collectors${withCollection ? '?withCollection=true' : ''}`, pagination);
-}
->>>>>>> 4b7586d2
 
 /**
  * @function fetchHubs
@@ -73,13 +67,8 @@
  * @param {Object} [pagination = {limit, offset, sort}] Pagination options.
  * @example const hubs = await NinaClient.Release.fetchHubs("4dS4v5dGrUwEZmjCFu56qgyAmRfaPmns9PveWAw61rEQ");
  */
-<<<<<<< HEAD
 const fetchHubs = async (publicKey, withAccountData = false) => {
   return await NinaClient.get(`/releases/${publicKey}/hubs`, undefined, withAccountData);
-=======
-const fetchHubs = async (publicKey, withAccountData = false, pagination) => {
-  return await NinaClient.get(`/releases/${publicKey}/hubs`, pagination, withAccountData);
->>>>>>> 4b7586d2
 };
 
 /**
@@ -100,15 +89,9 @@
  * @param {Object} [pagination = {limit, offset, sort}] Pagination options.
  * @example const revenueShareRecipients = await NinaClient.Release.fetchRevenueShareRecipients("4dS4v5dGrUwEZmjCFu56qgyAmRfaPmns9PveWAw61rEQ");
  */
-<<<<<<< HEAD
 const fetchRevenueShareRecipients = async (publicKey, withAccountData = false) => {
   return await NinaClient.get(`/releases/${publicKey}/revenueShareRecipients`, undefined, withAccountData);
 };
-=======
-const fetchRevenueShareRecipients = async (publicKey, withAccountData=false, pagination) => {
-  return await NinaClient.get(`/releases/${publicKey}/revenueShareRecipients`, pagination, withAccountData);
-}
->>>>>>> 4b7586d2
 
 /**
  *
