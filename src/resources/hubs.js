import NinaClient from '../client';
import axios from 'axios';
import * as anchor from '@project-serum/anchor';
import { findOrCreateAssociatedTokenAccount, getConfirmTransaction,uiToNative } from '../utils';
import MD5 from 'crypto-js/md5';

/**
 * @module Hub
 */

/**
 * @function fetchAll
 * @description Fetches all hubs.
 * @param {Object} [pagination = {limit: 20, offset: 0, sort: 'desc'}] Pagination options.
 * @param {Boolean} [withAccountData = false] Include full on-chain Hub accounts.
 * @example const hubs = await NinaClient.Hub.fetchAll();
 */
const fetchAll = async (pagination = {}, withAccountData = false) => {
  const { limit, offset, sort } = pagination;
  return await NinaClient.get(
    '/hubs',
    {
      limit: limit || 20,
      offset: offset || 0,
      sort: sort || 'desc',
    },
    withAccountData
  );
};

/**
 * @function fetch
 * @description Fetches a Hub along with its Releases, Collaborators, and Posts.
 * @param {String} publicKeyOrHandle The public key or handle of the Hub account.
 * @param {Boolean} [withAccountData = false] Include full on-chain Hub, HubRelease, HubPost, HubContent, HubCollaborator, Release, and Post accounts.
 * @example const hub = await NinaClient.Hub.fetch('ninas-picks');
 */
const fetch = async (publicKeyOrHandle, withAccountData = false) => {
  return await NinaClient.get(`/hubs/${publicKeyOrHandle}`, undefined, withAccountData);
};

/**
 * @function fetchCollaborators
 * @description Fetches the Collaborators of a Hub.
 * @param {String} publicKeyOrHandle The public key or handle of the Hub account.
 * @param {Boolean} [withAccountData = false] Include full on-chain HubCollaborator accounts.
 * @param {Object} [pagination = {limit, offset, sort}] Pagination options.
 * @example const collaborators = await NinaClient.Hub.fetchCollaborators('ninas-picks');
 */
<<<<<<< HEAD
const fetchCollaborators = async (publicKeyOrHandle) => {
  return await NinaClient.get(`/hubs/${publicKeyOrHandle}/collaborators`);
};

/**
 * @function fetchCollaborator
 * @description Fetches a Collaborator by Publickey.
 * @param {String} publicKeyOrHandle The public key or handle of the Hub account.
 * @param {Boolean} [withAccountData = false] Include full on-chain HubCollaborator accounts.
 * @example const collaborators = await NinaClient.Hub.fetchCollaborators('ninas-picks');
 */
const fetchHubCollaborator = async (publicKeyOrHandle, collaboratorPubkey) => {
  //TODO:  endpoint needs to be uodated, currently retrurns {success: true}
  return await NinaClient.get(`/hubs/${publicKeyOrHandle}/collaborators/${collaboratorPubkey}`);
};
=======
const fetchCollaborators = async (publicKeyOrHandle, pagination=undefined) => {
  return await NinaClient.get(`/hubs/${publicKeyOrHandle}/collaborators`, pagination);
}
>>>>>>> 4b7586d2

/**
 * @function fetchReleases
 * @description Fetches Releases for a Hub.
 * @param {String} publicKeyOrHandle The public key or handle of the Hub account.
 * @param {Boolean} [withAccountData = false] Include full on-chain HubRelease, HubContent, and Release accounts.
 * @param {Object} [pagination = {limit, offset, sort}] Pagination options.
 * @example const releases = await NinaClient.Hub.fetchReleases('ninas-picks');
 */
<<<<<<< HEAD
const fetchReleases = async (publicKeyOrHandle, withAccountData = false) => {
  return await NinaClient.get(`/hubs/${publicKeyOrHandle}/releases`, undefined, withAccountData);
};
=======
const fetchReleases = async (publicKeyOrHandle, withAccountData=false, pagination=undefined) => {
  return await NinaClient.get(`/hubs/${publicKeyOrHandle}/releases`, pagination, withAccountData);
}
>>>>>>> 4b7586d2

/**
 * @function fetchPosts
 * @description Fetches Posts for a hub.
 * @param {String} publicKeyOrHandle The public key or handle of the Hub account.
 * @param {Boolean} [withAccountData = false] Include full on-chain HubPost, HubContent, and Post accounts.
 * @param {Object} [pagination = {limit, offset, sort}] Pagination options.
 * @example const posts = await NinaClient.Hub.fetchPosts('ninas-picks');
 */
<<<<<<< HEAD
const fetchPosts = async (publicKeyOrHandle, withAccountData = false) => {
  return await NinaClient.get(`/hubs/${publicKeyOrHandle}/posts`, undefined, withAccountData);
};
=======
const fetchPosts = async (publicKeyOrHandle, withAccountData=false, pagination=undefined) => {
  return await NinaClient.get(`/hubs/${publicKeyOrHandle}/posts`, pagination, withAccountData);
}
>>>>>>> 4b7586d2

/**
 * @function fetchHubRelease
 * @description Fetches a Release for a Hub.
 * @param {String} publicKeyOrHandle The public key or handle of the Hub.
 * @param {String} hubReleasePublicKey The public key of the HubRelease.
 * @param {Boolean} [withAccountData = false] Include full on-chain HubPost, HubContent, and Post accounts.
 * @example const hubRelease = await NinaClient.Hub.fetchHubRelease('ninas-picks', 'H2aoAZfxbQX6s77yj31Duy7DiJnJcN3Gg1HkA2VuvNUZ);
 */
const fetchHubRelease = async (publicKeyOrHandle, hubReleasePublicKey, withAccountData = false) => {
  return await NinaClient.get(
    `/hubs/${publicKeyOrHandle}/hubReleases/${hubReleasePublicKey}`,
    undefined,
    withAccountData
  );
};

/**
 * @function fetchHubPost
 * @description Fetches a hubPost
 * @param {String} publicKeyOrHandle The public key or handle of the Hub.
 * @param {String} hubPostPublicKey The public key of the HubPost.
 * @param {Boolean} [withAccountData = false] Include full on-chain HubPost, HubContent, and Post accounts.
 * @example const hubPost = await NinaClient.Hub.fetchHubPost('ninas-picks', 'H2aoAZfxbQX6s77yj31Duy7DiJnJcN3Gg1HkA2VuvNUZ');
 */
const fetchHubPost = async (publicKeyOrHandle, hubPostPublicKey, withAccountData = false) => {
  return await NinaClient.get(`/hubs/${publicKeyOrHandle}/hubPosts/${hubPostPublicKey}`, undefined, withAccountData);
};

/**
 * @function fetchSubscriptions
 * @description Fetches the subscriptions for a Hub.
 * @param {String} publicKeyOrHandle The public key or handle of the Hub account.
 * @param {Object} [pagination = {limit, offset, sort}] Pagination options.
 * @example const subscriptions = await NinaClient.Hub.fetchSubscriptions("ninas-picks");
 */

<<<<<<< HEAD
const fetchSubscriptions = async (publicKeyOrHandle, withAccountData = false) => {
  return await NinaClient.get(`/hubs/${publicKeyOrHandle}/subscriptions`, undefined, withAccountData);
};

/**
 * @function hubInit
 * @description Initializes a Hub account with Hub Credit.
 * @param {Object} client The NinaClient.
 * @param {Object} hubParams The Hub parameters. // NOTE: exand
 * @example const hub = await NinaClient.Hub.hubInit({})
 */
const hubInit = async (client, hubParams) => {
  try {
    const { provider } = client;
    const program = await client.useProgram();
    const USDC_MINT = new anchor.web3.PublicKey(NinaClient.ids.mints.usdc);
    const WRAPPED_SOL_MINT = new anchor.web3.PublicKey(NinaClient.ids.mints.wsol);
    const HUB_CREDIT_MINT = new anchor.web3.PublicKey(NinaClient.ids.mints.hubCredit);

    hubParams.publishFee = new anchor.BN(hubParams.publishFee * 10000);
    hubParams.referralFee = new anchor.BN(hubParams.referralFee * 10000);
    const [hub] = await anchor.web3.PublicKey.findProgramAddress(
      [
        Buffer.from(anchor.utils.bytes.utf8.encode('nina-hub')),
        Buffer.from(anchor.utils.bytes.utf8.encode(hubParams.handle)),
      ],
      program.programId
    );

    const [hubSigner, hubSignerBump] = await anchor.web3.PublicKey.findProgramAddress(
      [Buffer.from(anchor.utils.bytes.utf8.encode('nina-hub-signer')), hub.toBuffer()],
      program.programId
    );
    hubParams.hubSignerBump = hubSignerBump;

    const [hubCollaborator] = await anchor.web3.PublicKey.findProgramAddress(
      [
        Buffer.from(anchor.utils.bytes.utf8.encode('nina-hub-collaborator')),
        hub.toBuffer(),
        provider.wallet.publicKey.toBuffer(),
      ],
      program.programId
    );

    let [, usdcVaultIx] = await findOrCreateAssociatedTokenAccount(
      provider.connection,
      provider.wallet.publicKey,
      hubSigner,
      anchor.web3.SystemProgram.programId,
      anchor.web3.SYSVAR_RENT_PUBKEY,
      USDC_MINT
    );

    let [, wrappedSolVaultIx] = await findOrCreateAssociatedTokenAccount(
      provider.connection,
      provider.wallet.publicKey,
      hubSigner,
      anchor.web3.SystemProgram.programId,
      anchor.web3.SYSVAR_RENT_PUBKEY,
      WRAPPED_SOL_MINT
    );
    //add IX for create
    const tx = await program.methods
      .hubInit(hubParams)
      .accounts({
        authority: provider.wallet.publicKey,
        hub,
        hubSigner,
        hubCollaborator,
        hubCreditMint: HUB_CREDIT_MINT,
        systemProgram: anchor.web3.SystemProgram.programId,
        tokenProgram: NinaClient.ids.programs.token,
        rent: anchor.web3.SYSVAR_RENT_PUBKEY,
      })
      .preInstructions([usdcVaultIx, wrappedSolVaultIx])
      .transaction();

    tx.recentBlockhash = (await provider.connection.getRecentBlockhash()).blockhash;
    tx.feePayer = provider.wallet.publicKey;

    const txid = await provider.wallet.sendTransaction(tx, provider.connection);
    await getConfirmTransaction(txid, provider.connection);
    const createdHub = await fetch(hub.toBase58());
    return createdHub;
  } catch (error) {
    console.warn(error);
  }
};

/**
 * @function hubUpdateConfig
 * @description Updates the configuration of a Hub.
 * @param {Object} client The NinaClient.
 * @param {String} hubPublicKey - The public key of the Hub account.
 * @param {String} uri - The URI of the Hubs updated metadata.
 * @param {Number} publishFee
 * @param {Number} referralFee
 * @example const hub = await NinaClient.Hub.hubUpdateConfig(hubPublicKey, 'https://nina.com', 0.1, 0.1, wallet, connection);
 * @returns {Object} The updated Hub account.
 */
const hubUpdateConfig = async (client, hubPublicKey, uri, publishFee, referralFee) => {
  try {
    const { provider } = client;
    const program = await client.useProgram();
    const { hub } = await fetch(hubPublicKey);
    hubPublicKey = new anchor.web3.PublicKey(hubPublicKey);

    const tx = await program.methods
      .hubUpdateConfig(uri, hub.handle, new anchor.BN(publishFee * 10000), new anchor.BN(referralFee * 10000))
      .accounts({
        authority: provider.wallet.publicKey,
        hub: hubPublicKey,
      })
      .transaction();

    tx.recentBlockhash = (await provider.connection.getRecentBlockhash()).blockhash;
    tx.feePayer = provider.wallet.publicKey;
    const txid = await provider.wallet.sendTransaction(tx, provider.connection);
    await getConfirmTransaction(txid, provider.connection);
    await axios.get(`${process.env.NINA_API_ENDPOINT}/hubs/${hubPublicKey.toBase58()}/tx/${txid}`);
    const updatedHub = await fetch(hubPublicKey.toBase58());
    return updatedHub;
  } catch (error) {
    console.log(error);
    return false;
  }
};

/**
 * @function hubAddCollaborator
 * @description Adds a collaborator to a Hub.
 * @param {Object} client The NinaClient.
 * @param {String} hubPublicKey - The public key of the Hub account.
 * @param {String} collaboratorPubkey - The public key of the collaborator account.
 * @param {Boolean} canAddContent - Boolean indicating if the collaborator can add content to the Hub.
 * @param {Boolean} canAddCollaborator - Boolean indicating if the collaborator can add collaborators to the Hub.
 * @param {Integer} allowance - integer indicating the amount of Hub actions the collaborator can execute (-1 for unlimited).
 * @returns {Object} Collaborator
 */

const hubAddCollaborator = async (
  client,
  hubPublicKey,
  collaboratorPubkey,
  canAddContent,
  canAddCollaborator,
  allowance
) => {
  try {
    const { provider, endpoints } = client;
    const program = await client.useProgram();
    const { hub } = await fetch(hubPublicKey);
    hubPublicKey = new anchor.web3.PublicKey(hubPublicKey);
    collaboratorPubkey = new anchor.web3.PublicKey(collaboratorPubkey);
    const [hubCollaborator] = await anchor.web3.PublicKey.findProgramAddress(
      [
        Buffer.from(anchor.utils.bytes.utf8.encode('nina-hub-collaborator')),
        hubPublicKey.toBuffer(),
        collaboratorPubkey.toBuffer(),
      ],
      program.programId
    );
    const [authorityHubCollaborator] = await anchor.web3.PublicKey.findProgramAddress(
      [
        Buffer.from(anchor.utils.bytes.utf8.encode('nina-hub-collaborator')),
        hubPublicKey.toBuffer(),
        provider.wallet.publicKey.toBuffer(),
      ],
      program.programId
    );
    const tx = await program.methods
      .hubAddCollaborator(canAddContent, canAddCollaborator, allowance, hub.handle)
      .accounts({
        authority: provider.wallet.publicKey,
        authorityHubCollaborator,
        hub: hubPublicKey,
        hubCollaborator,
        collaborator: collaboratorPubkey,
        systemProgram: anchor.web3.SystemProgram.programId,
        rent: anchor.web3.SYSVAR_RENT_PUBKEY,
      })
      .transaction();
    tx.recentBlockhash = (await provider.connection.getRecentBlockhash()).blockhash;
    tx.feePayer = provider.wallet.publicKey;
    const txid = await provider.wallet.sendTransaction(tx, provider.connection);

    await getConfirmTransaction(txid, provider.connection);
    await axios.get(endpoints.api + `/hubs/${hubPublicKey}/collaborators/${hubCollaborator.toBase58()}`);
    const collaborator = await fetchHubCollaborator(hub.handle, collaboratorPubkey.toBase58());
    return collaborator;
  } catch (error) {
    console.log(error);
    return false;
  }
};

/**
 * @function hubUpdateCollaboratorPermission
 * @description Updates the permissions of a collaborator on a Hub.
 * @param {Object} client The NinaClient.
 * @param {String} hubPublicKey - The public key of the Hub account.
 * @param {String} collaboratorPubkey - The public key of the collaborator account.
 * @param {Boolean} canAddContent - Boolean indicating if the collaborator can add content to the Hub.
 * @param {Boolean} canAddCollaborator - Boolean indicating if the collaborator can add collaborators to the Hub.
 * @param {Integer} allowance - integer indicating the amount of Hub actions the collaborator can execute (-1 for unlimited).
 * @example const hub = await NinaClient.Hub.hubUpdateCollaboratorPermission(hubPublicKey, collaboratorPubkey, true, true, 10, wallet, connection);
 * @returns {Object} Collaborator
 */
const hubUpdateCollaboratorPermission = async (
  client,
  hubPublicKey,
  collaboratorPubkey,
  canAddContent,
  canAddCollaborator,
  allowance
) => {
  try {
    const { provider } = client;
    const program = await client.useProgram();
    const { hub } = await fetch(hubPublicKey);
    hubPublicKey = new anchor.web3.PublicKey(hubPublicKey);
    collaboratorPubkey = new anchor.web3.PublicKey(collaboratorPubkey);
    const [hubCollaborator] = await anchor.web3.PublicKey.findProgramAddress(
      [
        Buffer.from(anchor.utils.bytes.utf8.encode('nina-hub-collaborator')),
        hubPublicKey.toBuffer(),
        collaboratorPubkey.toBuffer(),
      ],
      program.programId
    );
    const [authorityHubCollaborator] = await anchor.web3.PublicKey.findProgramAddress(
      [
        Buffer.from(anchor.utils.bytes.utf8.encode('nina-hub-collaborator')),
        hubPublicKey.toBuffer(),
        provider.wallet.publicKey.toBuffer(),
      ],
      program.programId
    );

    const tx = await program.methods
      .hubUpdateCollaboratorPermissions(canAddContent, canAddCollaborator, allowance, hub.handle)
      .accounts({
        authority: provider.wallet.publicKey,
        authorityHubCollaborator,
        hub: hubPublicKey,
        hubCollaborator,
        collaborator: collaboratorPubkey,
      })
      .transaction();

    tx.recentBlockhash = (await provider.connection.getRecentBlockhash()).blockhash;
    tx.feePayer = provider.wallet.publicKey;
    const txid = await provider.wallet.sendTransaction(tx, provider.connection);

    await getConfirmTransaction(txid, provider.connection);
    const collaborator = await fetchHubCollaborator(hub.handle, collaboratorPubkey.toBase58());
    return collaborator;
  } catch (error) {
    console.log(error);
    return false;
  }
};

/**
 * @function hubRemoveCollaborator
 * @description Removes a collaborator from a Hub.
 * @param {Object} client The NinaClient.
 * @param {String} hubPublicKey
 * @param {String} collaboratorPubkey
 * @returns {Object} Collaborator
 */

const hubRemoveCollaborator = async (client, hubPublicKey, collaboratorPubkey) => {
  try {
    const { provider, endpoints } = client;
    const program = await client.useProgram();
    const { hub } = await fetch(hubPublicKey);
    hubPublicKey = new anchor.web3.PublicKey(hubPublicKey);

    collaboratorPubkey = new anchor.web3.PublicKey(collaboratorPubkey);
    const [hubCollaborator] = await anchor.web3.PublicKey.findProgramAddress(
      [
        Buffer.from(anchor.utils.bytes.utf8.encode('nina-hub-collaborator')),
        hubPublicKey.toBuffer(),
        collaboratorPubkey.toBuffer(),
      ],
      program.programId
    );
    const tx = await program.methods
      .hubRemoveCollaborator(hub.handle)
      .accounts({
        authority: provider.wallet.publicKey,
        hub: hubPublicKey,
        hubCollaborator,
        collaborator: collaboratorPubkey,
        systemProgram: anchor.web3.SystemProgram.programId,
      })
      .transaction();

    tx.recentBlockhash = (await provider.connection.getRecentBlockhash()).blockhash;
    tx.feePayer = provider.wallet.publicKey;
    const txid = await provider.wallet.sendTransaction(tx, provider.connection);

    await getConfirmTransaction(txid, provider.connection);
    await axios.get(endpoints.api + `/hubs/${hubPublicKey}/collaborators/${hubCollaborator.toBase58()}`);
    const collaborator = await fetchHubCollaborator(hub.handle, collaboratorPubkey.toBase58());
    return collaborator;
  } catch (error) {
    console.log(error);
    return false;
  }
};

/**
 * @function hubContentToggleVisibility
 * @description Toggles the visibility of a piece of content on a Hub.
 * @param {Object} client The NinaClient.
 * @param {String} hubPublicKey Pulic key of the content's Hub.
 * @param {String} contentAccountPublicKey Pubkey of the content account.
 * @param {String} type Should be either 'Release' or 'Post'.
 * @example const hub = await NinaClient.Hub.hubContentToggleVisibility(ninaClient, hubPublicKey, contentAccountPublicKey, 'Release');
 * @returns {Object} The HubChildPublicKey.
 */

const hubContentToggleVisibility = async (client, hubPublicKey, contentAccountPublicKey, type) => {
  try {
    const { provider } = client;
    const program = await client.useProgram();
    const { hub } = await fetch(hubPublicKey);
    hubPublicKey = new anchor.web3.PublicKey(hubPublicKey);

    contentAccountPublicKey = new anchor.web3.PublicKey(contentAccountPublicKey);

    const [hubContent] = await anchor.web3.PublicKey.findProgramAddress(
      [
        Buffer.from(anchor.utils.bytes.utf8.encode('nina-hub-content')),
        hubPublicKey.toBuffer(),
        contentAccountPublicKey.toBuffer(),
      ],
      program.programId
    );
    const [hubChildPublicKey] = await anchor.web3.PublicKey.findProgramAddress(
      [
        Buffer.from(anchor.utils.bytes.utf8.encode(`nina-hub-${type.toLowerCase()}`)),
        hubPublicKey.toBuffer(),
        contentAccountPublicKey.toBuffer(),
      ],
      program.programId
    );

    const tx = await program.methods
      .hubContentToggleVisibility(hub.handle)
      .accounts({
        authority: provider.wallet.publicKey,
        hub: hubPublicKey,
        hubContent,
        contentAccount: contentAccountPublicKey,
        systemProgram: anchor.web3.SystemProgram.programId,
      })
      .transaction();

    tx.recentBlockhash = (await provider.connection.getRecentBlockhash()).blockhash;
    tx.feePayer = provider.wallet.publicKey;
    const txid = await provider.wallet.sendTransaction(tx, provider.connection);

    await provider.connection.getParsedTransaction(txid, 'finalized');

    return hubChildPublicKey;
  } catch (error) {
    console.log(error);
    return false;
  }
};

/**
 * @function hubAddRelease
 * @description Adds a Release to a Hub.
 * @param {Object} client The NinaClient.
 * @param {String} hubPublicKey
 * @param {String} releasePublicKey
 * @param {String=} fromHub
 * @returns {Object} The Hub Release Data
 */

const hubAddRelease = async (client, hubPublicKey, releasePublicKey, fromHub) => {
  try {
    const { provider } = client;
    const program = await client.useProgram();
    const { hub } = await fetch(hubPublicKey);
    hubPublicKey = new anchor.web3.PublicKey(hubPublicKey);
    releasePublicKey = new anchor.web3.PublicKey(releasePublicKey);

    const [hubRelease] = await anchor.web3.PublicKey.findProgramAddress(
      [
        Buffer.from(anchor.utils.bytes.utf8.encode('nina-hub-release')),
        hubPublicKey.toBuffer(),
        releasePublicKey.toBuffer(),
      ],
      program.programId
    );

    const [hubContent] = await anchor.web3.PublicKey.findProgramAddress(
      [
        Buffer.from(anchor.utils.bytes.utf8.encode('nina-hub-content')),
        hubPublicKey.toBuffer(),
        releasePublicKey.toBuffer(),
      ],
      program.programId
    );

    const [hubCollaborator] = await anchor.web3.PublicKey.findProgramAddress(
      [
        Buffer.from(anchor.utils.bytes.utf8.encode('nina-hub-collaborator')),
        hubPublicKey.toBuffer(),
        provider.wallet.publicKey.toBuffer(),
      ],
      program.programId
    );
    let remainingAccounts
    if (fromHub) {
      remainingAccounts = [
        {
          pubkey: new anchor.web3.PublicKey(fromHub),
          isWritable: false,
          isSigner: false,
        },
      ];
    }
    const tx = await program.methods
      .hubAddRelease(hub.handle)
      .accounts({
        authority: provider.wallet.publicKey,
        hub: hubPublicKey,
        hubRelease,
        hubContent,
        hubCollaborator,
        release: releasePublicKey,
        systemProgram: anchor.web3.SystemProgram.programId,
        rent: anchor.web3.SYSVAR_RENT_PUBKEY,
      })
      .transaction();

    tx.recentBlockhash = (await provider.connection.getRecentBlockhash()).blockhash;
    tx.feePayer = provider.wallet.publicKey;
    const txid = await provider.wallet.sendTransaction(tx, provider.connection);
    await getConfirmTransaction(txid, provider.connection);

    const hubReleaseData = await fetchHubRelease(hubPublicKey.toBase58(), hubRelease.toBase58());
    return hubReleaseData;
  } catch (error) {
    console.log(error);
    return false;
  }
};

/**
 * @function postInitViaHub
 * @description Creates a Post on a Hub.
 * @param {String} hubPublicKey - The public key of the Hub.
 * @param {String} slug - The slug of the Post.
 * @param {String} uri - The URI of the Post.
 * @param {String=} referenceRelease - The public key of the reference Release.
 * @param {String=} fromHub - The public key of the reference Hub.
 * @example const post = await NinaClient.Hub.postInitViaHub(ninaClient, hubPublicKey, slug, uri);
 * @returns {Object} The Post and Referenced Release Public Key.
 */

const postInitViaHub = async (client, hubPublicKey, slug, uri, referenceRelease = undefined, fromHub) => {
  try {
    const { provider } = client;
    const program = await client.useProgram();
    const { hub } = await fetch(hubPublicKey);
    hubPublicKey = new anchor.web3.PublicKey(hubPublicKey);

    if (referenceRelease) {
      referenceRelease = new anchor.web3.PublicKey(referenceRelease);
    }

    const slugHash = MD5(slug).toString().slice(0, 32);
    const [post] = await anchor.web3.PublicKey.findProgramAddress(
      [
        Buffer.from(anchor.utils.bytes.utf8.encode('nina-post')),
        hubPublicKey.toBuffer(),
        Buffer.from(anchor.utils.bytes.utf8.encode(slugHash)),
      ],
      program.programId
    );
    const [hubPost] = await anchor.web3.PublicKey.findProgramAddress(
      [Buffer.from(anchor.utils.bytes.utf8.encode('nina-hub-post')), hubPublicKey.toBuffer(), post.toBuffer()],
      program.programId
    );
    const [hubContent] = await anchor.web3.PublicKey.findProgramAddress(
      [Buffer.from(anchor.utils.bytes.utf8.encode('nina-hub-content')), hubPublicKey.toBuffer(), post.toBuffer()],
      program.programId
    );
    const [hubCollaborator] = await anchor.web3.PublicKey.findProgramAddress(
      [
        Buffer.from(anchor.utils.bytes.utf8.encode('nina-hub-collaborator')),
        hubPublicKey.toBuffer(),
        provider.wallet.publicKey.toBuffer(),
      ],
      program.programId
    );

    let tx;
    const params = [hub.handle, slugHash, uri];

    const request = {
      accounts: {
        author: provider.wallet.publicKey,
        hub: hubPublicKey,
        post,
        hubPost,
        hubContent,
        hubCollaborator,
        systemProgram: anchor.web3.SystemProgram.programId,
        rent: anchor.web3.SYSVAR_RENT_PUBKEY,
      },
    };
    if (fromHub) {
      request.remainingAccounts = [
        {
          pubkey: new anchor.web3.PublicKey(fromHub),
          isWritable: false,
          isSigner: false,
        },
      ];
    }

    let referenceReleaseHubRelease;
    if (referenceRelease) {
      request.accounts.referenceRelease = referenceRelease;
      let [_referenceReleaseHubRelease] = await anchor.web3.PublicKey.findProgramAddress(
        [
          Buffer.from(anchor.utils.bytes.utf8.encode('nina-hub-release')),
          hubPublicKey.toBuffer(),
          referenceRelease.toBuffer(),
        ],
        program.programId
      );
      request.accounts.referenceReleaseHubRelease = _referenceReleaseHubRelease;
      referenceReleaseHubRelease = _referenceReleaseHubRelease;

      const [referenceReleaseHubContent] = await anchor.web3.PublicKey.findProgramAddress(
        [
          Buffer.from(anchor.utils.bytes.utf8.encode('nina-hub-content')),
          hubPublicKey.toBuffer(),
          referenceRelease.toBuffer(),
        ],
        program.programId
      );
      request.accounts.referenceReleaseHubContent = referenceReleaseHubContent;
      tx = await program.methods
        .postInitViaHubWithReferenceRelease(...params)
        .accounts(request.accounts)
        .transaction();
    } else {
      tx = await program.methods
        .postInitViaHub(...params)
        .accounts(request.accounts)
        .transaction();
    }
    tx.recentBlockhash = (await provider.connection.getRecentBlockhash()).blockhash;
    tx.feePayer = provider.wallet.publicKey;
    const txid = await provider.wallet.sendTransaction(tx, provider.connection);
    await getConfirmTransaction(txid, provider.connection);
    return {
      hubPost,
      referenceReleaseHubRelease,
    };
  } catch (error) {
    console.log(error);
    return false;
  }
};

/**
 * @function postUpdateViaHub
 * @description Creates a Post on a Hub.
 * @param {String} hubPublicKey - The public key of the Hub.
 * @param {String} slug - The slug of the Post.
 * @param {String} uri - The URI of the Post.
 * @param {String=} referenceRelease - The public key of the reference Release.
 * @param {String=} fromHub - The public key of the reference Hub.
 * @example const post = await NinaClient.Hub.postInitViaHub(ninaClient, hubPublicKey, slug, uri);
 * @returns {Object} The Post.
 */

const postUpdateViaHub = async (client, hubPublicKey, slug, uri) => {
  try {
    const { provider } = client;
    const program = await client.useProgram();
    hubPublicKey = new anchor.web3.PublicKey(hubPublicKey);

    const [post] = await anchor.web3.PublicKey.findProgramAddress(
      [
        Buffer.from(anchor.utils.bytes.utf8.encode('nina-post')),
        hubPublicKey.toBuffer(),
        Buffer.from(anchor.utils.bytes.utf8.encode(slug)),
      ],
      program.programId
    );

    const [hubPost] = await anchor.web3.PublicKey.findProgramAddress(
      [Buffer.from(anchor.utils.bytes.utf8.encode('nina-hub-post')), hubPublicKey.toBuffer(), post.toBuffer()],
      program.programId
    );

    const [hubCollaborator] = await anchor.web3.PublicKey.findProgramAddress(
      [
        Buffer.from(anchor.utils.bytes.utf8.encode('nina-hub-collaborator')),
        hubPublicKey.toBuffer(),
        provider.wallet.publicKey.toBuffer(),
      ],
      program.programId
    );

    const tx = await program.methods
      .postUpdateViaHubPost(hub.handle, slug, uri)
      .accounts({
        author: provider.wallet.publicKey,
        hub: hubPublicKey,
        post,
        hubPost,
        hubCollaborator,
      })
      .transaction();

    tx.recentBlockhash = (await provider.connection.getRecentBlockhash()).blockhash;
    tx.feePayer = provider.wallet.publicKey;
    const txid = await provider.wallet.sendTransaction(tx, provider.connection);
    await getConfirmTransaction(txid, provider.connection);
    return hubPost;
  } catch (error) {
    console.log(error);
    return false;
  }
};

/**
 * @function collectRoyaltyForReleaseViaHub
 * @description Collects royalties on a releaase via Hub Dashboard.
 * @param {Object} client - The Nina Client.
 * @param {String} releasePublicKey - The public key of the Release.
 * @param {String} hubPublicKey - The public key of the Hub.
 * @example const royalty = await NinaClient.Hub.collectRoyaltyForReleaseViaHub(ninaClient, releasePublicKey, hubPublicKey);
 * @returns { Object } Hub Release, recipient, paymentMint.
 */

const collectRoyaltyForReleaseViaHub = async (client, releasePublicKey, hubPublicKey) => {
  try {
    const { provider } = client;
    const program = await client.useProgram();
    releasePublicKey = new anchor.web3.PublicKey(releasePublicKey);
    hubPublicKey = new anchor.web3.PublicKey(hubPublicKey);

    let hub = await program.account.hub.fetch(hubPublicKey);
    let release = await program.account.release.fetch(releasePublicKey);
    let hubMetadata = await fetch(hubPublicKey);
    const recipient = release.royaltyRecipients.find(
      (recipient) => recipient.recipientAuthority.toBase58() === hub.hubSigner.toBase58()
    );
    const [hubWallet] = await findOrCreateAssociatedTokenAccount(
      provider.connection,
      provider.wallet.publicKey,
      new anchor.web3.PublicKey(hub.hubSigner),
      anchor.web3.SystemProgram.programId,
      anchor.web3.SYSVAR_RENT_PUBKEY,
      release.paymentMint
    );
    const [hubRelease] = await anchor.web3.PublicKey.findProgramAddress(
      [
        Buffer.from(anchor.utils.bytes.utf8.encode('nina-hub-release')),
        hubPublicKey.toBuffer(),
        releasePublicKey.toBuffer(),
      ],
      program.programId
    );
    const tx = await program.methods
      .releaseRevenueShareCollectViaHub(hubMetadata.hub.handle)
      .accounts({
        authority: provider.wallet.publicKey,
        royaltyTokenAccount: release.royaltyTokenAccount,
        release: releasePublicKey,
        releaseSigner: release.releaseSigner,
        releaseMint: release.releaseMint,
        hub: hubPublicKey,
        hubRelease,
        hubSigner: hub.hubSigner,
        hubWallet,
        tokenProgram: NinaClient.ids.programs.token,
      })
      .transaction();

    tx.recentBlockhash = (await provider.connection.getRecentBlockhash()).blockhash;
    tx.feePayer = provider.wallet.publicKey;
    const txid = await provider.wallet.sendTransaction(tx, provider.connection);
    await getConfirmTransaction(txid, provider.connection);
    const paymentMint = release.paymentMint;
    return { hubRelease, recipient, paymentMint };
  } catch (error) {
    console.log(error);
    return false;
  }
};

/**
 * @function hubWithdraw
 * @description Withdraws Hub fees in Hub dashboard.
 * @param {Object} client - The Nina Client.
 * @param {String} hubPublicKey
 * @example const txid = await NinaClient.Hub.hubWithdraw(ninaClient, hubPublicKey);
 * @returns { Object } the Hub Public Key.
 */

const hubWithdraw = async (client, hubPublicKey) => {
  try {
    const { provider } = client;
    const program = await client.useProgram();
    const { hub } = await fetch(hubPublicKey);
    hubPublicKey = new anchor.web3.PublicKey(hubPublicKey);
    const USDC_MINT = new anchor.web3.PublicKey(NinaClient.ids.mints.usdc);

    const [hubSigner] = await anchor.web3.PublicKey.findProgramAddress(
      [Buffer.from(anchor.utils.bytes.utf8.encode('nina-hub-signer')), hubPublicKey.toBuffer()],
      program.programId
    );
    let [withdrawTarget] = await findOrCreateAssociatedTokenAccount(
      provider.connection,
      provider.wallet.publicKey,
      hubSigner,
      anchor.web3.SystemProgram.programId,
      anchor.web3.SYSVAR_RENT_PUBKEY,
      USDC_MINT
    );

    let [withdrawDestination] = await findOrCreateAssociatedTokenAccount(
      provider.connection,
      provider.wallet.publicKey,
      provider.wallet.publicKey,
      anchor.web3.SystemProgram.programId,
      anchor.web3.SYSVAR_RENT_PUBKEY,
      USDC_MINT
    );

    let tokenAccounts = await provider.connection.getParsedTokenAccountsByOwner(hubSigner, {
      mint: USDC_MINT,
    });

    const withdrawAmount = tokenAccounts.value[0].account.data.parsed.info.tokenAmount.uiAmount;

    const tx = await program.methods
      .hubWithdraw(new anchor.BN(uiToNative(withdrawAmount, USDC_MINT)), hub.handle)
      .accounts({
        authority: provider.wallet.publicKey,
        hub: hubPublicKey,
        hubSigner,
        withdrawTarget,
        withdrawDestination,
        withdrawMint: USDC_MINT,
        tokenProgram: NinaClient.ids.programs.token,
      })
      .transaction();
    tx.recentBlockhash = (await provider.connection.getRecentBlockhash()).blockhash;
    tx.feePayer = provider.wallet.publicKey;

    const txid = await provider.wallet.sendTransaction(tx, provider.connection);

    await getConfirmTransaction(txid, provider.connection);
    return hubPublicKey
  } catch (error) {
    console.log(error);
    return false;
  }
};
=======
const fetchSubscriptions = async (publicKeyOrHandle, withAccountData=false, pagination=undefined) => {
  return await NinaClient.get(`/hubs/${publicKeyOrHandle}/subscriptions`, pagination, withAccountData);
}
>>>>>>> 4b7586d2

export default {
  fetchAll,
  fetch,
  fetchCollaborators,
  fetchReleases,
  fetchPosts,
  fetchHubRelease,
  fetchHubPost,
  fetchSubscriptions,
  hubInit,
  hubUpdateConfig,
  hubAddCollaborator,
  hubUpdateCollaboratorPermission,
  hubRemoveCollaborator,
  hubContentToggleVisibility,
  hubAddRelease,
  postInitViaHub,
  postUpdateViaHub,
  collectRoyaltyForReleaseViaHub,
  hubWithdraw,
};<|MERGE_RESOLUTION|>--- conflicted
+++ resolved
@@ -47,7 +47,6 @@
  * @param {Object} [pagination = {limit, offset, sort}] Pagination options.
  * @example const collaborators = await NinaClient.Hub.fetchCollaborators('ninas-picks');
  */
-<<<<<<< HEAD
 const fetchCollaborators = async (publicKeyOrHandle) => {
   return await NinaClient.get(`/hubs/${publicKeyOrHandle}/collaborators`);
 };
@@ -63,11 +62,6 @@
   //TODO:  endpoint needs to be uodated, currently retrurns {success: true}
   return await NinaClient.get(`/hubs/${publicKeyOrHandle}/collaborators/${collaboratorPubkey}`);
 };
-=======
-const fetchCollaborators = async (publicKeyOrHandle, pagination=undefined) => {
-  return await NinaClient.get(`/hubs/${publicKeyOrHandle}/collaborators`, pagination);
-}
->>>>>>> 4b7586d2
 
 /**
  * @function fetchReleases
@@ -77,15 +71,9 @@
  * @param {Object} [pagination = {limit, offset, sort}] Pagination options.
  * @example const releases = await NinaClient.Hub.fetchReleases('ninas-picks');
  */
-<<<<<<< HEAD
 const fetchReleases = async (publicKeyOrHandle, withAccountData = false) => {
   return await NinaClient.get(`/hubs/${publicKeyOrHandle}/releases`, undefined, withAccountData);
 };
-=======
-const fetchReleases = async (publicKeyOrHandle, withAccountData=false, pagination=undefined) => {
-  return await NinaClient.get(`/hubs/${publicKeyOrHandle}/releases`, pagination, withAccountData);
-}
->>>>>>> 4b7586d2
 
 /**
  * @function fetchPosts
@@ -95,15 +83,9 @@
  * @param {Object} [pagination = {limit, offset, sort}] Pagination options.
  * @example const posts = await NinaClient.Hub.fetchPosts('ninas-picks');
  */
-<<<<<<< HEAD
 const fetchPosts = async (publicKeyOrHandle, withAccountData = false) => {
   return await NinaClient.get(`/hubs/${publicKeyOrHandle}/posts`, undefined, withAccountData);
 };
-=======
-const fetchPosts = async (publicKeyOrHandle, withAccountData=false, pagination=undefined) => {
-  return await NinaClient.get(`/hubs/${publicKeyOrHandle}/posts`, pagination, withAccountData);
-}
->>>>>>> 4b7586d2
 
 /**
  * @function fetchHubRelease
@@ -141,7 +123,6 @@
  * @example const subscriptions = await NinaClient.Hub.fetchSubscriptions("ninas-picks");
  */
 
-<<<<<<< HEAD
 const fetchSubscriptions = async (publicKeyOrHandle, withAccountData = false) => {
   return await NinaClient.get(`/hubs/${publicKeyOrHandle}/subscriptions`, undefined, withAccountData);
 };
@@ -917,11 +898,6 @@
     return false;
   }
 };
-=======
-const fetchSubscriptions = async (publicKeyOrHandle, withAccountData=false, pagination=undefined) => {
-  return await NinaClient.get(`/hubs/${publicKeyOrHandle}/subscriptions`, pagination, withAccountData);
-}
->>>>>>> 4b7586d2
 
 export default {
   fetchAll,
