--- conflicted
+++ resolved
@@ -1,4 +1,3 @@
-<<<<<<< HEAD
 import * as anchor from '@project-serum/anchor'
 import promiseRetry from 'promise-retry'
 
@@ -6,9 +5,6 @@
 
 const USDC_DECIMAL_AMOUNT = 6
 const SOL_DECIMAL_AMOUNT = 9
-=======
-import * as anchor from '@project-serum/anchor';
->>>>>>> 9f97cd09
 
 export const TOKEN_PROGRAM_ID = new anchor.web3.PublicKey(anchor.utils.token.TOKEN_PROGRAM_ID.toString());
 
@@ -99,11 +95,7 @@
         publicKey,
         anchor.web3.SystemProgram.programId,
         anchor.web3.SYSVAR_RENT_PUBKEY,
-<<<<<<< HEAD
         new anchor.web3.PublicKey(NinaClient.ids.mints.usdc)
-=======
-        new anchor.web3.PublicKey('EPjFWdd5AufqSSqeM2qN1xzybapC8G4wEGGkZwyTDt1v')
->>>>>>> 9f97cd09
       );
 
       if (usdcTokenAccountPubkey) {
@@ -119,7 +111,6 @@
   } else {
     return 0;
   }
-<<<<<<< HEAD
 }
 
 export const getConfirmTransaction = async (txid, connection) => {
@@ -212,6 +203,3 @@
 
   return instructions
 }
-=======
-};
->>>>>>> 9f97cd09
