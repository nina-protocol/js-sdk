import axios from 'axios';
import * as anchor from '@project-serum/anchor';
import _ from 'lodash';
<<<<<<< HEAD
import Nina from '.';

const MAX_U64 = '18446744073709551615';

export const NINA_CLIENT_IDS = {
  mainnet: {
    programs: {
      nina: 'ninaN2tm9vUkxoanvGcNApEeWiidLMM2TdBX8HoJuL4',
      metaplex: 'metaqbxxUerdq28cj1RbAWkYQm3ybzjb6a8bt518x1s',
      token: anchor.utils.token.TOKEN_PROGRAM_ID.toString(),
    },
    accounts: {
      vault: '53ueyguZx5bHjgHQdU1EcoLkcupAt97wVbcYeAi6iAYy',
      vaultUsdc: 'HDhJyie5Gpck7opvAbYi5H22WWofAR3ygKFghdzDkmLf',
      vaultWrappedSol: '5NnBrUiqHsx1QnGVSo73AprxgVtRjcfmGrgwJ6q1ADzs',
    },
    mints: {
      usdc: 'EPjFWdd5AufqSSqeM2qN1xzybapC8G4wEGGkZwyTDt1v',
      wsol: 'So11111111111111111111111111111111111111112',
      publishingCredit: 'NpCbciSYfzrSk9aQ2gkr17TX2fjkm6XGRYhkZ811QDE',
      hubCredit: 'NpCbciSYfzrSk9aQ2gkr17TX2fjkm6XGRYhkZ811QDE',
    },
  },
  devnet: {
    programs: {
      nina: '77BKtqWTbTRxj5eZPuFbeXjx3qz4TTHoXRnpCejYWiQH',
      metaplex: 'metaqbxxUerdq28cj1RbAWkYQm3ybzjb6a8bt518x1s',
      token: anchor.utils.token.TOKEN_PROGRAM_ID.toString(),
    },
    accounts: {
      vault: 'AzhSWZCtvfRkzGzzAhPxzrvBcMBcYGKp2rwCh17hARhi',
      vaultUsdc: '2hyWtzYhwW4CSWs7TrrdhQ9DWRaKUVhSxsyVTzcyHRq6',
      vaultWrappedSol: 'H35oumnDdCu5VGXvp24puqYvUQ3Go1JXCGum7L2J3CSP',
    },
    mints: {
      usdc: 'J8Kvy9Kjot83DEgnnbK55BYbAK9pZuyYt4NBGkEJ9W1K',
      wsol: 'So11111111111111111111111111111111111111112',
      publishingCredit: 'NpCbciSYfzrSk9aQ2gkr17TX2fjkm6XGRYhkZ811QDE',
      hubCredit: 'NpCbciSYfzrSk9aQ2gkr17TX2fjkm6XGRYhkZ811QDE',
    },
  },
};
=======

const MAX_U64 = '18446744073709551615';
>>>>>>> 9f97cd09
/** Class Representing the Nina Client */
class NinaClient {
  constructor() {
    this.provider = null;
    this.program = null;
    this.endpoint = null;
    this.cluster = null;
    this.programId = null;
    this.apiKey = null;
    this.ids = null;
  }

  /**
   * Initialize the Nina Client Class Object
   * @function init
   * @param {String} endpoint - API endpoint URL (https://api.ninaprotocol.com/v1/)
   * @param {String} cluster - Solana RPC URL (https://api.mainnet-beta.solana.com)
   * @param {String} programId - Nina Program Id (ninaN2tm9vUkxoanvGcNApEeWiidLMM2TdBX8HoJuL4)
   * @example Nina.client.init(endpoint, cluster, programId)
   */
  async init(endpoint, cluster, programId, apiKey = undefined) {
    this.apiKey = apiKey;
    this.endpoint = endpoint || 'https://api.ninaprotocol.com/v1/'; //NOTE: trailing slash should be removed
    this.cluster = cluster || 'https://api.mainnet-beta.solana.com';
    this.programId = programId || 'ninaN2tm9vUkxoanvGcNApEeWiidLMM2TdBX8HoJuL4';
    const connection = new anchor.web3.Connection(this.cluster);
    this.provider = new anchor.AnchorProvider(
      connection,
      {},
      {
        commitment: 'confirmed',
        preflightCommitment: 'processed',
      }
    );
    this.program = await anchor.Program.at(this.programId, this.provider);
<<<<<<< HEAD
    this.ids = NINA_CLIENT_IDS[process.env.REACT_APP_CLUSTER];
=======
>>>>>>> 9f97cd09
  }

  async get(url, query = undefined, withAccountData = false) {
    if (this.apiKey) {
      if (query) {
        query.api_key = this.apiKey;
      } else {
        query = { api_key: this.apiKey };
      }
    }
    const queryString = query ? `?${new URLSearchParams(query).toString()}` : '';
    let response = await axios.get(`${this.endpoint}${url}${queryString}`);
    if (withAccountData) {
      response = this.getAccountData(url, response);
    } else {
      response = response.data;
    }
    return response;
  }

  async post(url, data, withAccountData = false) {
    const response = await axios.post(`${this.endpoint}${url}`, data);
    if (withAccountData) {
      response = this.getAccountData(url, response);
    } else {
      response = response.data;
    }
    return response;
  }

  async fetchAccountData(publicKey, accountType) {
    const account = await this.program.account[accountType].fetch(new anchor.web3.PublicKey(publicKey), 'confirmed');
    return account;
  }

  async fetchAccountDataMultiple(publicKeys, accountType) {
    const accounts = await this.program.account[accountType].fetchMultiple(
      publicKeys.map((publicKey) => new anchor.web3.PublicKey(publicKey)),
      'confirmed'
    );
    return accounts;
  }

  async getAccountData(url, response) {
    if (/^\/hubs\/((?!(\/)).)*$/.test(url)) {
      const hubPublicKey = response.data.hub.publicKey;
      const hub = await this.fetchAccountData(hubPublicKey, 'hub');
      response.data.hub.accountData = this.parseHubAccountData(hub);
      await this.processMultipleHubContentAccountDataWithHub(response.data.releases, hubPublicKey, 'release');
      await this.processMultipleHubContentAccountDataWithHub(response.data.posts, hubPublicKey, 'post');
      await this.processMultipleHubCollaboratorAccountDataWithHub(response.data.collaborators, hubPublicKey);
    } else if (/releases\/(.*?)\/hubs/.test(url)) {
      const releasePublicKey = url.split('/')[2];
      await this.processMulitpleHubAccountData(response.data.hubs);
      await this.processMultipleHubReleasesAccountDataWithHub(response.data.hubs, releasePublicKey);
    } else if (url === '/hubs') {
      await this.processMulitpleHubAccountData(response.data.hubs);
    } else if (/releases\/(.*?)\/revenueShareRecipients/.test(url)) {
      const releasePublicKey = url.split('/')[2];
      const release = await this.fetchAccountData(releasePublicKey, 'release');
      release = this.parseReleaseAccountData(release);
      response.data.revenueShareRecipients.forEach((recipient) => {
        recipient.accountData = {
          revenueShareRecipient: release.revenueShareRecipients.filter(
            (r) => r.recipientAuthority === recipient.publicKey
          )[0],
        };
      });
    } else if (/accounts\/(.*?)\/hubs/.test(url)) {
      const publicKey = url.split('/')[2];
      await this.processMulitpleHubAccountData(response.data.hubs);
      await this.processMultipleHubCollaboratorAccountDataWithHubs(response.data.hubs, publicKey);
    } else if (
      url === '/releases' ||
      /accounts\/(.*?)\/published/.test(url) ||
      /accounts\/(.*?)\/collected/.test(url) ||
      /accounts\/(.*?)\/revenueShares/.test(url)
    ) {
      await this.processMultipleReleaseAccountData(
        response.data.releases || response.data.collected || response.data.published || response.data.revenueShares
      );
    } else if (/accounts\/(.*?)\/exchanges/.test(url)) {
      await this.processMultipleExchangeAccountData(response.data.exchanges);
    } else if (/^\/releases\/((?!(\/)).)*$/.test(url)) {
      let release = await this.fetchAccountData(response.data.release.publicKey, 'release');
      response.data.release.accountData = { release: this.parseReleaseAccountData(release) };
    } else if (/\/releases\/(.*?)\/exchanges/.test(url)) {
      await this.processMultipleExchangeAccountData(response.data.exchanges);
    } else if (/hubs\/(.*?)\/releases/.test(url)) {
      const hubPublicKey = response.data.publicKey;
      await this.processMultipleHubContentAccountDataWithHub(response.data.releases, hubPublicKey, 'release');
    } else if (url === '/posts' || /accounts\/(.*?)\/posts/.test(url)) {
    } else if (/hubs\/(.*?)\/posts/.test(url)) {
      const hubPublicKey = response.data.publicKey;
      await this.processMultipleHubContentAccountDataWithHub(response.data.posts, hubPublicKey, 'post');
    } else if (/^\/posts\/((?!(\/)).)*$/.test(url)) {
      let post = await this.fetchAccountData(response.data.post.publicKey, 'post');
      post = this.parsePostAccountData(post);
      let publishedThroughHub = await this.fetchAccountData(response.data.publishedThroughHub.publicKey, 'hub');
      publishedThroughHub = this.parseHubAccountData(publishedThroughHub);
      response.data.post.accountData = post;
      response.data.publishedThroughHub.accountData = publishedThroughHub;
    } else if (/^\/accounts\/((?!(\/)).)*$/.test(url)) {
      await this.processMulitpleHubAccountData(response.data.hubs);
      await this.processMultipleReleaseAccountData(response.data.published);
      await this.processMultipleReleaseAccountData(response.data.collected);
      await this.processMultiplePostAccountData(response.data.posts);
      await this.processMultipleExchangeAccountData(response.data.exchanges);
    } else if (url === '/search') {
      await this.processMulitpleHubAccountData(response.data.hubs);
      await this.processMultipleReleaseAccountData(response.data.releases);
    } else if (url === '/exchanges') {
      await this.processMultipleExchangeAccountData(response.data.exchanges);
    } else if (/^\/exchanges\/((?!(\/)).)*$/.test(url)) {
      const exchangePublicKey = response.data.exchange.publicKey;
      const exchange = await this.fetchAccountData(exchangePublicKey, 'exchange');
      response.data.exchange.accountData = this.parseExchangeAccountData(exchange);
    }
    return response.data;
  }

  async processMultiplePostAccountData(data) {
    const publicKeys = data.map((post) => post.publicKey);
    const posts = await this.fetchAccountDataMultiple(publicKeys, 'post');
    data.forEach((post, index) => {
      const parsedPost = this.parsePostAccountData(posts[index]);
      post.accountData = { post: parsedPost };
    });
  }

  async processMultipleExchangeAccountData(data) {
    const publicKeys = [];
    data.forEach((exchange) => {
      if (!exchange.cancelled && !exchange.completedBy) {
        publicKeys.push(exchange.publicKey);
      }
    });
    const exchanges = await this.fetchAccountDataMultiple(publicKeys, 'exchange');
    exchanges.forEach((exchange, i) => {
      if (exchange) {
        const publicKey = publicKeys[i];
        const parsedExchange = this.parseExchangeAccountData(exchange);
        data.filter((exchange) => exchange.publicKey === publicKey)[0].accountData = { exchange: parsedExchange };
      }
    });
  }

  async processMultipleReleaseAccountData(data) {
    const publicKeys = data.map((release) => release.publicKey);
    const releases = await this.fetchAccountDataMultiple(publicKeys, 'release');
    releases.forEach((release, i) => {
      const publicKey = publicKeys[i];
      const parsedRelease = this.parseReleaseAccountData(release);
      data.filter((release) => release.publicKey === publicKey)[0].accountData = { release: parsedRelease };
    });
  }

  async processMultipleReleaseAccountDataWithHub(data, hubPublicKey) {
    const publicKeys = data.map((release) => release.publicKey);
    const releases = await this.fetchAccountDataMultiple(publicKeys, 'release');
    let i = 0;
    for await (let release of releases) {
      const publicKey = publicKeys[i];
      const parsedRelease = this.parseReleaseAccountData(release);
      const [parsedHubReleaseAccount, parsedHubContentAccount] = await this.fetchHubContentAndChildAccountData(
        publicKey,
        hubPublicKey,
        'release'
      );
      data.filter((release) => release.publicKey === publicKey)[0].accountData = {
        release: parsedRelease,
        hubRelease: parsedHubReleaseAccount,
        hubContent: parsedHubContentAccount,
      };
      i++;
    }
  }

  async processMultipleHubCollaboratorAccountDataWithHub(data, hubPublicKey) {
    const publicKeys = data.map((collaborator) => collaborator.publicKey);
    const hubCollaboratorPublicKeys = [];
    for await (let publicKey of publicKeys) {
      const [hubCollaborator] = await anchor.web3.PublicKey.findProgramAddress(
        [
          Buffer.from(anchor.utils.bytes.utf8.encode('nina-hub-collaborator')),
          new anchor.web3.PublicKey(hubPublicKey).toBuffer(),
          new anchor.web3.PublicKey(publicKey).toBuffer(),
        ],
        new anchor.web3.PublicKey(this.programId)
      );
      hubCollaboratorPublicKeys.push(hubCollaborator.toBase58());
    }

    const collaborators = await this.fetchAccountDataMultiple(hubCollaboratorPublicKeys, 'hubCollaborator');
    let i = 0;
    for await (let collaborator of collaborators) {
      const publicKey = publicKeys[i];
      const hubCollaboratorPublicKey = hubCollaboratorPublicKeys[i];
      const parsedCollaborator = this.parseHubCollaboratorAccountData(collaborator, hubCollaboratorPublicKey);
      data.filter((collaborator) => collaborator.publicKey === publicKey)[0].accountData = {
        collaborator: parsedCollaborator,
      };
      i++;
    }
  }

  async processMultipleHubCollaboratorAccountDataWithHubs(data, collaboratorPublicKey) {
    const publicKeys = data.map((hub) => hub.publicKey);
    const hubCollaboratorPublicKeys = [];
    for await (let publicKey of publicKeys) {
      const [hubCollaborator] = await anchor.web3.PublicKey.findProgramAddress(
        [
          Buffer.from(anchor.utils.bytes.utf8.encode('nina-hub-collaborator')),
          new anchor.web3.PublicKey(publicKey).toBuffer(),
          new anchor.web3.PublicKey(collaboratorPublicKey).toBuffer(),
        ],
        new anchor.web3.PublicKey(this.programId)
      );
      hubCollaboratorPublicKeys.push(hubCollaborator.toBase58());
    }

    const collaborators = await this.fetchAccountDataMultiple(hubCollaboratorPublicKeys, 'hubCollaborator');
    let i = 0;
    for await (let collaborator of collaborators) {
      const hubCollaboratorPublicKey = hubCollaboratorPublicKeys[i];
      const parsedCollaborator = this.parseHubCollaboratorAccountData(collaborator, hubCollaboratorPublicKey);
      data[i].accountData.collaborator = parsedCollaborator;
      i++;
    }
  }

  async processAndParseSingleHubCollaboratorAccountDataWithHub(publicKey, hubPublicKey) {
    const [hubCollaborator] = await anchor.web3.PublicKey.findProgramAddress(
      [
        Buffer.from(anchor.utils.bytes.utf8.encode('nina-hub-collaborator')),
        new anchor.web3.PublicKey(hubPublicKey).toBuffer(),
        new anchor.web3.PublicKey(publicKey).toBuffer(),
      ],
      new anchor.web3.PublicKey(this.programId)
    );
    const hubCollaboratorPublicKey = hubCollaborator.toBase58();
    const collaborator = await this.fetchAccountData(hubCollaboratorPublicKey, 'hubCollaborator');
    const parsedCollaborator = this.parseHubCollaboratorAccountData(collaborator, hubCollaboratorPublicKey);
    return parsedCollaborator;
  }

  async processMultipleHubReleasesAccountDataWithHub(data, releasePublicKey) {
    const hubReleasePublicKeys = [];
    const hubContentPublicKeys = [];
    for await (let hub of data) {
      const [hubReleasePublicKey] = await anchor.web3.PublicKey.findProgramAddress(
        [
          Buffer.from(anchor.utils.bytes.utf8.encode(`nina-hub-release`)),
          new anchor.web3.PublicKey(hub.publicKey).toBuffer(),
          new anchor.web3.PublicKey(releasePublicKey).toBuffer(),
        ],
        this.program.programId
      );
      hubReleasePublicKeys.push(hubReleasePublicKey);
      const [hubContentPublicKey] = await anchor.web3.PublicKey.findProgramAddress(
        [
          Buffer.from(anchor.utils.bytes.utf8.encode(`nina-hub-content`)),
          new anchor.web3.PublicKey(hub.publicKey).toBuffer(),
          new anchor.web3.PublicKey(releasePublicKey).toBuffer(),
        ],
        this.program.programId
<<<<<<< HEAD
      )

      hubContentPublicKeys.push(hubContentPublicKey)
=======
      );

      hubContentPublicKeys.push(hubContentPublicKey);
>>>>>>> 9f97cd09
    }
    const hubReleases = await this.fetchAccountDataMultiple(hubReleasePublicKeys, 'hubRelease');
    const hubContent = await this.fetchAccountDataMultiple(hubContentPublicKeys, 'hubContent');

    let i = 0;
    for await (let hub of data) {
      const parsedHubRelease = this.parseHubReleaseAccountData(hubReleases[i], hubReleasePublicKeys[i]);
      const parsedHubContent = this.parseHubContentAccountData(hubContent[i], hubContentPublicKeys[i]);
      hub.accountData = {
        hub,
        hubRelease: parsedHubRelease,
        hubContent: parsedHubContent,
      };
      i++;
    }
  }

  async processHubReleaseAccountDataWithHub(releasePublicKey, hubPublicKey) {
    const release = await this.fetchAccountData(releasePublicKey, 'release');
    const [hubReleasePublicKey] = await anchor.web3.PublicKey.findProgramAddress(
      [
        Buffer.from(anchor.utils.bytes.utf8.encode(`nina-hub-release`)),
        new anchor.web3.PublicKey(hubPublicKey).toBuffer(),
        new anchor.web3.PublicKey(releasePublicKey).toBuffer(),
      ],
      this.program.programId
    );
    const [hubContentPublicKey] = await anchor.web3.PublicKey.findProgramAddress(
      [
        Buffer.from(anchor.utils.bytes.utf8.encode(`nina-hub-content`)),
        new anchor.web3.PublicKey(hubPublicKey).toBuffer(),
        new anchor.web3.PublicKey(releasePublicKey).toBuffer(),
      ],
      this.program.programId
    );
    const hubRelease = await this.fetchAccountData(hubReleasePublicKey, 'hubRelease');
    const hubContent = await this.fetchAccountData(hubContentPublicKey, 'hubContent');

    const parsedHubRelease = this.parseHubReleaseAccountData(hubRelease, hubReleasePublicKey);
    const parsedHubContent = this.parseHubContentAccountData(hubContent, hubContentPublicKey);
    const parsedRelease = this.parseReleaseAccountData(release);

    return {
      release: parsedRelease,
      hubRelease: parsedHubRelease,
      hubContent: parsedHubContent,
    };
  }

  async processMultipleHubContentAccountDataWithHub(data, hubPublicKey, accountType) {
    const publicKeys = data.map((account) => account.publicKey);
    const accounts = await this.fetchAccountDataMultiple(publicKeys, accountType);
    const hubChildrenPublicKeys = [];
    const hubContentPublicKeys = [];
    for await (let publicKey of publicKeys) {
      const [hubChildPublicKey] = await anchor.web3.PublicKey.findProgramAddress(
        [
          Buffer.from(anchor.utils.bytes.utf8.encode(`nina-hub-${accountType}`)),
          new anchor.web3.PublicKey(hubPublicKey).toBuffer(),
          new anchor.web3.PublicKey(publicKey).toBuffer(),
        ],
        this.program.programId
      );
      hubChildrenPublicKeys.push(hubChildPublicKey);
      const [hubContentPublicKey] = await anchor.web3.PublicKey.findProgramAddress(
        [
          Buffer.from(anchor.utils.bytes.utf8.encode(`nina-hub-content`)),
          new anchor.web3.PublicKey(hubPublicKey).toBuffer(),
          new anchor.web3.PublicKey(publicKey).toBuffer(),
        ],
        this.program.programId
      );
      hubContentPublicKeys.push(hubContentPublicKey);
    }
    const hubChildString = 'hub' + _.capitalize(accountType);
    const hubChildren = await this.fetchAccountDataMultiple(hubChildrenPublicKeys, hubChildString);
    const hubContent = await this.fetchAccountDataMultiple(hubContentPublicKeys, 'hubContent');

    let i = 0;
    for await (let account of accounts) {
      const publicKey = publicKeys[i];
      let parsedAccount;
      let parsedChild;
      if (accountType === 'release') {
        parsedAccount = this.parseReleaseAccountData(account);
        parsedChild = this.parseHubReleaseAccountData(hubChildren[i], hubChildrenPublicKeys[i]);
      } else if (accountType === 'post') {
        parsedAccount = this.parsePostAccountData(account);
        parsedChild = this.parseHubPostAccountData(hubChildren[i], hubChildrenPublicKeys[i]);
      }
      const parsedHubContent = this.parseHubContentAccountData(hubContent[i], publicKey);
      data.filter((account) => account.publicKey === publicKey)[0].accountData = {
        [accountType]: parsedAccount,
        [hubChildString]: parsedChild,
        hubContent: parsedHubContent,
      };
      i++;
    }
  }

  async fetchHubContentAndChildAccountData(publicKey, hubPublicKey, accountType) {
    const [childPublicKey] = await anchor.web3.PublicKey.findProgramAddress(
      [
        Buffer.from(anchor.utils.bytes.utf8.encode(`nina-hub-${accountType}`)),
        new anchor.web3.PublicKey(hubPublicKey).toBuffer(),
        new anchor.web3.PublicKey(publicKey).toBuffer(),
      ],
      this.program.programId
    );
    const childAccount = await this.fetchAccountData(childPublicKey, 'hub' + _.capitalize(accountType));
    let parsedChild;
    if (accountType === 'post') {
      parsedChild = this.parseHubPostAccountData(childAccount, publicKey);
    } else {
      parsedChild = this.parseHubReleaseAccountData(childAccount, publicKey);
    }
    const [hubContentPublicKey] = await anchor.web3.PublicKey.findProgramAddress(
      [
        Buffer.from(anchor.utils.bytes.utf8.encode('nina-hub-content')),
        new anchor.web3.PublicKey(hubPublicKey).toBuffer(),
        new anchor.web3.PublicKey(publicKey).toBuffer(),
      ],
      this.program.programId
    );
    const hubContent = await this.fetchAccountData(hubContentPublicKey, 'hubContent');
    const parsedHubContentAccount = this.parseHubContentAccountData(hubContent, hubContentPublicKey);
    return [parsedChild, parsedHubContentAccount];
  }

  async processMulitpleHubAccountData(data) {
    const publicKeys = data.map((account) => account.publicKey);
    const hubs = await this.fetchAccountDataMultiple(publicKeys, 'hub');
    hubs.forEach((hub, i) => {
      const publicKey = publicKeys[i];
      const parsedHub = this.parseHubAccountData(hub);
      parsedHub.publicKey = publicKey;
      data.filter((hub) => hub.publicKey === publicKey)[0].accountData = { hub: parsedHub };
    });
  }

  parseHubPostAccountData(hubPost, publicKey) {
    hubPost.publicKey = publicKey.toBase58();
    hubPost.hub = hubPost.hub.toBase58();
    hubPost.post = hubPost.post.toBase58();
    hubPost.referenceContent = hubPost.referenceContent?.toBase58() || undefined;
    hubPost.referenceContentType = Object.keys(hubPost.referenceContentType)[0];
    hubPost.versionUri = this.decode(hubPost.versionUri);
    return hubPost;
  }

  parseHubReleaseAccountData(hubRelease, publicKey) {
    hubRelease.publicKey = publicKey.toBase58();
    hubRelease.hub = hubRelease.hub.toBase58();
    hubRelease.release = hubRelease.release.toBase58();
    hubRelease.sales = hubRelease.sales.toNumber();
    return hubRelease;
  }

  parseHubContentAccountData(hubContent, publicKey) {
    hubContent.publicKey = typeof publicKey === 'string' ? publicKey : publicKey.toBase58();
    hubContent.hub = hubContent.hub.toBase58();
    hubContent.addedBy = hubContent.addedBy.toBase58();
    hubContent.child = hubContent.child.toBase58();
    hubContent.contentType = Object.keys(hubContent.contentType)[0];
    hubContent.datetime = hubContent.datetime.toNumber() * 1000;
    hubContent.repostedFromHub = hubContent.repostedFromHub.toBase58();
    return hubContent;
  }

  parseHubCollaboratorAccountData(hubCollaborator, publicKey) {
    hubCollaborator.publicKey = publicKey;
    hubCollaborator.hub = hubCollaborator.hub.toBase58();
    hubCollaborator.collaborator = hubCollaborator.collaborator.toBase58();
    hubCollaborator.addedBy = hubCollaborator.addedBy.toBase58();
    hubCollaborator.datetime = hubCollaborator.datetime.toNumber() * 1000;
    return hubCollaborator;
  }

  parsePostAccountData(post) {
    post.author = post.author.toBase58();
    post.createdAt = post.createdAt * 1000;
    post.slug = this.decode(post.slug);
    post.updatedAt = post.updatedAt * 1000;
    post.uri = this.decode(post.uri);
    return post;
  }

  parseExchangeAccountData(exchange) {
    exchange.initializer = exchange.initializer.toBase58();
    exchange.release = exchange.release.toBase58();
    exchange.releaseMint = exchange.releaseMint.toBase58();
    exchange.initializerExpectedTokenAccount = exchange.initializerExpectedTokenAccount.toBase58();
    exchange.initializerSendingTokenAccount = exchange.initializerSendingTokenAccount.toBase58();
    exchange.initializerSendingMint = exchange.initializerSendingMint.toBase58();
    exchange.initializerExpectedMint = exchange.initializerExpectedMint.toBase58();
    exchange.exchangeSigner = exchange.exchangeSigner.toBase58();
    exchange.exchangeEscrowTokenAccount = exchange.exchangeEscrowTokenAccount.toBase58();
    exchange.expectedAmount = exchange.expectedAmount.toNumber();
    exchange.initializerAmount = exchange.initializerAmount.toNumber();
    exchange.isSelling = exchange.isSelling;
    exchange.bump = exchange.bump;
    return exchange;
  }

  parseHubAccountData(hub) {
    hub.authority = hub.authority.toBase58();
    hub.datetime = hub.datetime.toNumber() * 1000;
    hub.handle = this.decode(hub.handle);
    hub.hubSigner = hub.hubSigner.toBase58();
    hub.publishFee = hub.publishFee.toNumber();
    hub.referralFee = hub.referralFee.toNumber();
    hub.totalFeesEarned = hub.totalFeesEarned.toNumber();
    hub.uri = this.decode(hub.uri);
    return hub;
  }

  parseReleaseAccountData(release) {
    release.authority = release.authority.toBase58();
    release.exchangeSaleCounter = release.exchangeSaleCounter.toNumber();
    release.exchangeSaleTotal = release.exchangeSaleTotal.toNumber();
    release.payer = release.payer.toBase58();
    release.paymentMint = release.paymentMint.toBase58();
    release.price = release.price.toNumber();
    release.releaseMint = release.releaseMint.toBase58();
    release.authorityTokenAccount = release.authorityTokenAccount?.toBase58() || null;
    release.releaseSigner = release.releaseSigner.toBase58();
    release.resalePercentage = release.resalePercentage.toNumber();
    release.releaseDatetime = release.releaseDatetime.toNumber() * 1000;
    release.revenueShareRecipients = release.royaltyRecipients.map((recipient) => {
      recipient.collected = recipient.collected.toNumber();
      recipient.owed = recipient.owed.toNumber();
      recipient.percentShare = recipient.percentShare.toNumber();
      recipient.recipientAuthority = recipient.recipientAuthority.toBase58();
      recipient.recipientTokenAccount = recipient.recipientTokenAccount.toBase58();
      return recipient;
    });
    delete release.royaltyRecipients;
    release.royaltyTokenAccount = release.royaltyTokenAccount.toBase58();
    release.saleCounter = release.saleCounter.toNumber();
    release.saleTotal = release.saleTotal.toNumber();
    if (release.totalSupply.toString() === MAX_U64) {
      release.editionType = 'open';
      release.remainingSupply = -1;
      release.totalSupply = -1;
    } else {
      release.editionType = 'limited';
      release.remainingSupply = release.remainingSupply.toNumber();
      release.totalSupply = release.totalSupply.toNumber();
    }
    release.totalCollected = release.totalCollected.toNumber();
    release.head = release.head.toNumber();
    release.tail = release.tail.toNumber();

    return release;
  }

  decode(byteArray) {
    return new TextDecoder().decode(new Uint8Array(byteArray)).replaceAll(/\u0000/g, '');
  }
}
export default new NinaClient();<|MERGE_RESOLUTION|>--- conflicted
+++ resolved
@@ -1,7 +1,6 @@
 import axios from 'axios';
 import * as anchor from '@project-serum/anchor';
 import _ from 'lodash';
-<<<<<<< HEAD
 import Nina from '.';
 
 const MAX_U64 = '18446744073709551615';
@@ -44,10 +43,6 @@
     },
   },
 };
-=======
-
-const MAX_U64 = '18446744073709551615';
->>>>>>> 9f97cd09
 /** Class Representing the Nina Client */
 class NinaClient {
   constructor() {
@@ -83,10 +78,7 @@
       }
     );
     this.program = await anchor.Program.at(this.programId, this.provider);
-<<<<<<< HEAD
     this.ids = NINA_CLIENT_IDS[process.env.REACT_APP_CLUSTER];
-=======
->>>>>>> 9f97cd09
   }
 
   async get(url, query = undefined, withAccountData = false) {
@@ -353,15 +345,9 @@
           new anchor.web3.PublicKey(releasePublicKey).toBuffer(),
         ],
         this.program.programId
-<<<<<<< HEAD
       )
 
       hubContentPublicKeys.push(hubContentPublicKey)
-=======
-      );
-
-      hubContentPublicKeys.push(hubContentPublicKey);
->>>>>>> 9f97cd09
     }
     const hubReleases = await this.fetchAccountDataMultiple(hubReleasePublicKeys, 'hubRelease');
     const hubContent = await this.fetchAccountDataMultiple(hubContentPublicKeys, 'hubContent');
