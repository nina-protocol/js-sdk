import axios from 'axios';
import * as anchor from '@project-serum/anchor';
import _ from 'lodash';
import Nina from '.';

const MAX_U64 = '18446744073709551615';

export const NINA_CLIENT_IDS = {
  mainnet: {
    programs: {
      nina: 'ninaN2tm9vUkxoanvGcNApEeWiidLMM2TdBX8HoJuL4',
      metaplex: 'metaqbxxUerdq28cj1RbAWkYQm3ybzjb6a8bt518x1s',
      token: anchor.utils.token.TOKEN_PROGRAM_ID.toString(),
    },
    accounts: {
      vault: '53ueyguZx5bHjgHQdU1EcoLkcupAt97wVbcYeAi6iAYy',
      vaultUsdc: 'HDhJyie5Gpck7opvAbYi5H22WWofAR3ygKFghdzDkmLf',
      vaultWrappedSol: '5NnBrUiqHsx1QnGVSo73AprxgVtRjcfmGrgwJ6q1ADzs',
    },
    mints: {
      usdc: 'EPjFWdd5AufqSSqeM2qN1xzybapC8G4wEGGkZwyTDt1v',
      wsol: 'So11111111111111111111111111111111111111112',
      publishingCredit: 'NpCbciSYfzrSk9aQ2gkr17TX2fjkm6XGRYhkZ811QDE',
      hubCredit: 'NpCbciSYfzrSk9aQ2gkr17TX2fjkm6XGRYhkZ811QDE',
    },
  },
  devnet: {
    programs: {
      nina: '77BKtqWTbTRxj5eZPuFbeXjx3qz4TTHoXRnpCejYWiQH',
      metaplex: 'metaqbxxUerdq28cj1RbAWkYQm3ybzjb6a8bt518x1s',
      token: anchor.utils.token.TOKEN_PROGRAM_ID.toString(),
    },
    accounts: {
      vault: 'AzhSWZCtvfRkzGzzAhPxzrvBcMBcYGKp2rwCh17hARhi',
      vaultUsdc: '2hyWtzYhwW4CSWs7TrrdhQ9DWRaKUVhSxsyVTzcyHRq6',
      vaultWrappedSol: 'H35oumnDdCu5VGXvp24puqYvUQ3Go1JXCGum7L2J3CSP',
    },
    mints: {
      usdc: 'J8Kvy9Kjot83DEgnnbK55BYbAK9pZuyYt4NBGkEJ9W1K',
      wsol: 'So11111111111111111111111111111111111111112',
      publishingCredit: 'NpCbciSYfzrSk9aQ2gkr17TX2fjkm6XGRYhkZ811QDE',
      hubCredit: 'NpCbciSYfzrSk9aQ2gkr17TX2fjkm6XGRYhkZ811QDE',
    },
  },
};
/** Class Representing the Nina Client */
class NinaClient {
  constructor() {
    this.provider = null;
    this.program = null;
    this.endpoint = null;
    this.cluster = null;
    this.programId = null;
    this.apiKey = null;
    this.ids = null;
  }

  /**
   * Initialize the Nina Client Class Object
   * @function init
   * @param {String} endpoint - API endpoint URL (https://api.ninaprotocol.com/v1/)
   * @param {String} cluster - Solana RPC URL (https://api.mainnet-beta.solana.com)
   * @param {String} programId - Nina Program Id (ninaN2tm9vUkxoanvGcNApEeWiidLMM2TdBX8HoJuL4)
   * @example Nina.client.init(endpoint, cluster, programId)
   */
  async init(endpoint, cluster, programId, apiKey = undefined) {
    this.apiKey = apiKey;
    this.endpoint = endpoint || 'https://api.ninaprotocol.com/v1/'; //NOTE: trailing slash should be removed
    this.cluster = cluster || 'https://api.mainnet-beta.solana.com';
    this.programId = programId || 'ninaN2tm9vUkxoanvGcNApEeWiidLMM2TdBX8HoJuL4';
    const connection = new anchor.web3.Connection(this.cluster);
    this.provider = new anchor.AnchorProvider(
      connection,
      {},
      {
        commitment: 'confirmed',
        preflightCommitment: 'processed',
      }
    );
    this.program = await anchor.Program.at(this.programId, this.provider);
    this.ids = NINA_CLIENT_IDS[process.env.REACT_APP_CLUSTER];
  }

  async get(url, query = undefined, withAccountData = false) {
    if (this.apiKey) {
      if (query) {
        query.api_key = this.apiKey;
      } else {
        query = { api_key: this.apiKey };
      }
    }
    const queryString = query ? `?${new URLSearchParams(query).toString()}` : '';
    let response = await axios.get(`${this.endpoint}${url}${queryString}`);
    if (withAccountData) {
      response = this.getAccountData(url, response);
    } else {
      response = response.data;
    }
    return response;
  }

  async post(url, data, withAccountData = false) {
    const response = await axios.post(`${this.endpoint}${url}`, data);
    if (withAccountData) {
      response = this.getAccountData(url, response);
    } else {
      response = response.data;
    }
    return response;
  }

  async fetchAccountData(publicKey, accountType) {
    const account = await this.program.account[accountType].fetch(new anchor.web3.PublicKey(publicKey), 'confirmed');
    return account;
  }

  async fetchAccountDataMultiple(publicKeys, accountType) {
    const accounts = await this.program.account[accountType].fetchMultiple(
      publicKeys.map((publicKey) => new anchor.web3.PublicKey(publicKey)),
      'confirmed'
    );
    return accounts;
  }

  async getAccountData(url, response) {
    if (/^\/hubs\/((?!(\/)).)*$/.test(url)) {
      const hubPublicKey = response.data.hub.publicKey;
      const hub = await this.fetchAccountData(hubPublicKey, 'hub');
      response.data.hub.accountData = this.parseHubAccountData(hub);
      await this.processMultipleHubContentAccountDataWithHub(response.data.releases, hubPublicKey, 'release');
      await this.processMultipleHubContentAccountDataWithHub(response.data.posts, hubPublicKey, 'post');
      await this.processMultipleHubCollaboratorAccountDataWithHub(response.data.collaborators, hubPublicKey);
    } else if (/releases\/(.*?)\/hubs/.test(url)) {
<<<<<<< HEAD
      const releasePublicKey = url.split('/')[2];
      await this.processMulitpleHubAccountData(response.data.hubs);
      for await (let hub of response.data.hubs) {
        const accountData = await this.processHubReleaseAccountDataWithHub(releasePublicKey, hub.publicKey);
        hub.accountData = {
          ...hub.accountData,
          ...accountData,
        };
      }
=======
      const releasePublicKey = url.split("/")[2];
      await this.processMulitpleHubAccountData(response.data.hubs)
      await this.processMultipleHubReleasesAccountDataWithHub(response.data.hubs, releasePublicKey);
>>>>>>> 4e7fe73c
    } else if (url === '/hubs') {
      await this.processMulitpleHubAccountData(response.data.hubs);
    } else if (/releases\/(.*?)\/revenueShareRecipients/.test(url)) {
      const releasePublicKey = url.split('/')[2];
      const release = await this.fetchAccountData(releasePublicKey, 'release');
      release = this.parseReleaseAccountData(release);
      response.data.revenueShareRecipients.forEach((recipient) => {
        recipient.accountData = {
          revenueShareRecipient: release.revenueShareRecipients.filter(
            (r) => r.recipientAuthority === recipient.publicKey
          )[0],
        };
      });
    } else if (/accounts\/(.*?)\/hubs/.test(url)) {
      const publicKey = url.split('/')[2];
<<<<<<< HEAD
      await this.processMulitpleHubAccountData(response.data.hubs);
      for await (let hub of response.data.hubs) {
        hub.accountData.collaborator = await this.processAndParseSingleHubCollaboratorAccountDataWithHub(
          publicKey,
          hub.publicKey
        );
      }
=======
      await this.processMulitpleHubAccountData(response.data.hubs)
      await this.processMultipleHubCollaboratorAccountDataWithHubs(response.data.hubs, publicKey);
>>>>>>> 4e7fe73c
    } else if (
      url === '/releases' ||
      /accounts\/(.*?)\/published/.test(url) ||
      /accounts\/(.*?)\/collected/.test(url) ||
      /accounts\/(.*?)\/revenueShares/.test(url)
    ) {
      await this.processMultipleReleaseAccountData(
        response.data.releases || response.data.collected || response.data.published || response.data.revenueShares
      );
    } else if (/accounts\/(.*?)\/exchanges/.test(url)) {
      await this.processMultipleExchangeAccountData(response.data.exchanges);
    } else if (/^\/releases\/((?!(\/)).)*$/.test(url)) {
      let release = await this.fetchAccountData(response.data.release.publicKey, 'release');
      response.data.release.accountData = { release: this.parseReleaseAccountData(release) };
    } else if (/\/releases\/(.*?)\/exchanges/.test(url)) {
      await this.processMultipleExchangeAccountData(response.data.exchanges);
    } else if (/hubs\/(.*?)\/releases/.test(url)) {
      const hubPublicKey = response.data.publicKey;
      await this.processMultipleHubContentAccountDataWithHub(response.data.releases, hubPublicKey, 'release');
    } else if (url === '/posts' || /accounts\/(.*?)\/posts/.test(url)) {
    } else if (/hubs\/(.*?)\/posts/.test(url)) {
      const hubPublicKey = response.data.publicKey;
      await this.processMultipleHubContentAccountDataWithHub(response.data.posts, hubPublicKey, 'post');
    } else if (/^\/posts\/((?!(\/)).)*$/.test(url)) {
      let post = await this.fetchAccountData(response.data.post.publicKey, 'post');
      post = this.parsePostAccountData(post);
      let publishedThroughHub = await this.fetchAccountData(response.data.publishedThroughHub.publicKey, 'hub');
      publishedThroughHub = this.parseHubAccountData(publishedThroughHub);
      response.data.post.accountData = post;
      response.data.publishedThroughHub.accountData = publishedThroughHub;
    } else if (/^\/accounts\/((?!(\/)).)*$/.test(url)) {
      await this.processMulitpleHubAccountData(response.data.hubs);
      await this.processMultipleReleaseAccountData(response.data.published);
      await this.processMultipleReleaseAccountData(response.data.collected);
      await this.processMultiplePostAccountData(response.data.posts);
      await this.processMultipleExchangeAccountData(response.data.exchanges);
    } else if (url === '/search') {
      await this.processMulitpleHubAccountData(response.data.hubs);
      await this.processMultipleReleaseAccountData(response.data.releases);
    } else if (url === '/exchanges') {
      await this.processMultipleExchangeAccountData(response.data.exchanges);
    } else if (/^\/exchanges\/((?!(\/)).)*$/.test(url)) {
      const exchangePublicKey = response.data.exchange.publicKey;
      const exchange = await this.fetchAccountData(exchangePublicKey, 'exchange');
      response.data.exchange.accountData = this.parseExchangeAccountData(exchange);
    }
    return response.data;
  }

  async processMultiplePostAccountData(data) {
    const publicKeys = data.map((post) => post.publicKey);
    const posts = await this.fetchAccountDataMultiple(publicKeys, 'post');
    data.forEach((post, index) => {
      const parsedPost = this.parsePostAccountData(posts[index]);
      post.accountData = { post: parsedPost };
    });
  }

  async processMultipleExchangeAccountData(data) {
    const publicKeys = [];
    data.forEach((exchange) => {
      if (!exchange.cancelled && !exchange.completedBy) {
        publicKeys.push(exchange.publicKey);
      }
    });
    const exchanges = await this.fetchAccountDataMultiple(publicKeys, 'exchange');
    exchanges.forEach((exchange, i) => {
      if (exchange) {
        const publicKey = publicKeys[i];
        const parsedExchange = this.parseExchangeAccountData(exchange);
        data.filter((exchange) => exchange.publicKey === publicKey)[0].accountData = { exchange: parsedExchange };
      }
    });
  }

  async processMultipleReleaseAccountData(data) {
    const publicKeys = data.map((release) => release.publicKey);
    const releases = await this.fetchAccountDataMultiple(publicKeys, 'release');
    releases.forEach((release, i) => {
      const publicKey = publicKeys[i];
      const parsedRelease = this.parseReleaseAccountData(release);
      data.filter((release) => release.publicKey === publicKey)[0].accountData = { release: parsedRelease };
    });
  }

  async processMultipleReleaseAccountDataWithHub(data, hubPublicKey) {
    const publicKeys = data.map((release) => release.publicKey);
    const releases = await this.fetchAccountDataMultiple(publicKeys, 'release');
    let i = 0;
    for await (let release of releases) {
      const publicKey = publicKeys[i];
      const parsedRelease = this.parseReleaseAccountData(release);
      const [parsedHubReleaseAccount, parsedHubContentAccount] = await this.fetchHubContentAndChildAccountData(
        publicKey,
        hubPublicKey,
        'release'
      );
      data.filter((release) => release.publicKey === publicKey)[0].accountData = {
        release: parsedRelease,
        hubRelease: parsedHubReleaseAccount,
        hubContent: parsedHubContentAccount,
      };
      i++;
    }
  }

  async processMultipleHubCollaboratorAccountDataWithHub(data, hubPublicKey) {
    const publicKeys = data.map((collaborator) => collaborator.publicKey);
    const hubCollaboratorPublicKeys = [];
    for await (let publicKey of publicKeys) {
      const [hubCollaborator] = await anchor.web3.PublicKey.findProgramAddress(
        [
          Buffer.from(anchor.utils.bytes.utf8.encode('nina-hub-collaborator')),
          new anchor.web3.PublicKey(hubPublicKey).toBuffer(),
          new anchor.web3.PublicKey(publicKey).toBuffer(),
        ],
        new anchor.web3.PublicKey(this.programId)
      );
      hubCollaboratorPublicKeys.push(hubCollaborator.toBase58());
    }

    const collaborators = await this.fetchAccountDataMultiple(hubCollaboratorPublicKeys, 'hubCollaborator');
    let i = 0;
    for await (let collaborator of collaborators) {
      const publicKey = publicKeys[i];
      const hubCollaboratorPublicKey = hubCollaboratorPublicKeys[i];
      const parsedCollaborator = this.parseHubCollaboratorAccountData(collaborator, hubCollaboratorPublicKey);
      data.filter((collaborator) => collaborator.publicKey === publicKey)[0].accountData = {
        collaborator: parsedCollaborator,
      };
      i++;
    }
  }

<<<<<<< HEAD
  async processAndParseSingleHubCollaboratorAccountDataWithHub(publicKey, hubPublicKey) {
=======
  async processMultipleHubCollaboratorAccountDataWithHubs (data, collaboratorPublicKey) {
    const publicKeys  = data.map(hub => hub.publicKey);
    const hubCollaboratorPublicKeys = []
    for await (let publicKey of publicKeys) {
      const [hubCollaborator] = await anchor.web3.PublicKey.findProgramAddress(
        [
          Buffer.from(anchor.utils.bytes.utf8.encode('nina-hub-collaborator')),
          (new anchor.web3.PublicKey(publicKey)).toBuffer(),
          (new anchor.web3.PublicKey(collaboratorPublicKey)).toBuffer(),
        ],
        new anchor.web3.PublicKey(this.programId)
      )
      hubCollaboratorPublicKeys.push(hubCollaborator.toBase58())
    }

    const collaborators = await this.fetchAccountDataMultiple(hubCollaboratorPublicKeys, "hubCollaborator");
    let i = 0
    for await (let collaborator of collaborators) {
      const hubCollaboratorPublicKey = hubCollaboratorPublicKeys[i]
      const parsedCollaborator = this.parseHubCollaboratorAccountData(collaborator, hubCollaboratorPublicKey);
      data[i].accountData.collaborator = parsedCollaborator;
      i++;
    }
  }

  async processAndParseSingleHubCollaboratorAccountDataWithHub (publicKey, hubPublicKey) {
>>>>>>> 4e7fe73c
    const [hubCollaborator] = await anchor.web3.PublicKey.findProgramAddress(
      [
        Buffer.from(anchor.utils.bytes.utf8.encode('nina-hub-collaborator')),
        new anchor.web3.PublicKey(hubPublicKey).toBuffer(),
        new anchor.web3.PublicKey(publicKey).toBuffer(),
      ],
      new anchor.web3.PublicKey(this.programId)
    );
    const hubCollaboratorPublicKey = hubCollaborator.toBase58();
    const collaborator = await this.fetchAccountData(hubCollaboratorPublicKey, 'hubCollaborator');
    const parsedCollaborator = this.parseHubCollaboratorAccountData(collaborator, hubCollaboratorPublicKey);
    return parsedCollaborator;
  }

<<<<<<< HEAD
  async processHubReleaseAccountDataWithHub(releasePublicKey, hubPublicKey) {
    const release = await this.fetchAccountData(releasePublicKey, 'release');
=======
  async processMultipleHubReleasesAccountDataWithHub (data, releasePublicKey) {
    const hubReleasePublicKeys = []
    const hubContentPublicKeys = []
    for await (let hub of data) {
      const [hubReleasePublicKey] = await anchor.web3.PublicKey.findProgramAddress(
        [
          Buffer.from(anchor.utils.bytes.utf8.encode(`nina-hub-release`)),
          new anchor.web3.PublicKey(hub.publicKey).toBuffer(),
          new anchor.web3.PublicKey(releasePublicKey).toBuffer(),
        ],
        this.program.programId
      )
      hubReleasePublicKeys.push(hubReleasePublicKey)
      const [hubContentPublicKey] = await anchor.web3.PublicKey.findProgramAddress(
        [
          Buffer.from(anchor.utils.bytes.utf8.encode(`nina-hub-content`)),
          new anchor.web3.PublicKey(hub.publicKey).toBuffer(),
          new anchor.web3.PublicKey(releasePublicKey).toBuffer(),
        ],
        this.program.programId
      )
        
      hubContentPublicKeys.push(hubContentPublicKey)
    }
    const hubReleases = await this.fetchAccountDataMultiple(hubReleasePublicKeys, 'hubRelease');
    const hubContent = await this.fetchAccountDataMultiple(hubContentPublicKeys, 'hubContent');

    let i = 0;
    for await (let hub of data) {
      const parsedHubRelease = this.parseHubReleaseAccountData(hubReleases[i], hubReleasePublicKeys[i]);
      const parsedHubContent = this.parseHubContentAccountData(hubContent[i], hubContentPublicKeys[i]);
      hub.accountData = {
        hub,
        hubRelease: parsedHubRelease,
        hubContent: parsedHubContent,
      };
      i++;
    }
  }

  async processHubReleaseAccountDataWithHub (releasePublicKey, hubPublicKey) {
    const release = await this.fetchAccountData(releasePublicKey, "release");
>>>>>>> 4e7fe73c
    const [hubReleasePublicKey] = await anchor.web3.PublicKey.findProgramAddress(
      [
        Buffer.from(anchor.utils.bytes.utf8.encode(`nina-hub-release`)),
        new anchor.web3.PublicKey(hubPublicKey).toBuffer(),
        new anchor.web3.PublicKey(releasePublicKey).toBuffer(),
      ],
      this.program.programId
    );
    const [hubContentPublicKey] = await anchor.web3.PublicKey.findProgramAddress(
      [
        Buffer.from(anchor.utils.bytes.utf8.encode(`nina-hub-content`)),
        new anchor.web3.PublicKey(hubPublicKey).toBuffer(),
        new anchor.web3.PublicKey(releasePublicKey).toBuffer(),
      ],
      this.program.programId
    );
    const hubRelease = await this.fetchAccountData(hubReleasePublicKey, 'hubRelease');
    const hubContent = await this.fetchAccountData(hubContentPublicKey, 'hubContent');

    const parsedHubRelease = this.parseHubReleaseAccountData(hubRelease, hubReleasePublicKey);
    const parsedHubContent = this.parseHubContentAccountData(hubContent, hubContentPublicKey);
    const parsedRelease = this.parseReleaseAccountData(release);

    return {
      release: parsedRelease,
      hubRelease: parsedHubRelease,
      hubContent: parsedHubContent,
    };
  }

  async processMultipleHubContentAccountDataWithHub(data, hubPublicKey, accountType) {
    const publicKeys = data.map((account) => account.publicKey);
    const accounts = await this.fetchAccountDataMultiple(publicKeys, accountType);
    const hubChildrenPublicKeys = [];
    const hubContentPublicKeys = [];
    for await (let publicKey of publicKeys) {
      const [hubChildPublicKey] = await anchor.web3.PublicKey.findProgramAddress(
        [
          Buffer.from(anchor.utils.bytes.utf8.encode(`nina-hub-${accountType}`)),
          new anchor.web3.PublicKey(hubPublicKey).toBuffer(),
          new anchor.web3.PublicKey(publicKey).toBuffer(),
        ],
        this.program.programId
      );
      hubChildrenPublicKeys.push(hubChildPublicKey);
      const [hubContentPublicKey] = await anchor.web3.PublicKey.findProgramAddress(
        [
          Buffer.from(anchor.utils.bytes.utf8.encode(`nina-hub-content`)),
          new anchor.web3.PublicKey(hubPublicKey).toBuffer(),
          new anchor.web3.PublicKey(publicKey).toBuffer(),
        ],
        this.program.programId
      );
      hubContentPublicKeys.push(hubContentPublicKey);
    }
    const hubChildString = 'hub' + _.capitalize(accountType);
    const hubChildren = await this.fetchAccountDataMultiple(hubChildrenPublicKeys, hubChildString);
    const hubContent = await this.fetchAccountDataMultiple(hubContentPublicKeys, 'hubContent');

    let i = 0;
    for await (let account of accounts) {
      const publicKey = publicKeys[i];
      let parsedAccount;
      let parsedChild;
      if (accountType === 'release') {
        parsedAccount = this.parseReleaseAccountData(account);
        parsedChild = this.parseHubReleaseAccountData(hubChildren[i], hubChildrenPublicKeys[i]);
      } else if (accountType === 'post') {
        parsedAccount = this.parsePostAccountData(account);
        parsedChild = this.parseHubPostAccountData(hubChildren[i], hubChildrenPublicKeys[i]);
      }
      const parsedHubContent = this.parseHubContentAccountData(hubContent[i], publicKey);
      data.filter((account) => account.publicKey === publicKey)[0].accountData = {
        [accountType]: parsedAccount,
        [hubChildString]: parsedChild,
        hubContent: parsedHubContent,
      };
      i++;
    }
  }

  async fetchHubContentAndChildAccountData(publicKey, hubPublicKey, accountType) {
    const [childPublicKey] = await anchor.web3.PublicKey.findProgramAddress(
      [
        Buffer.from(anchor.utils.bytes.utf8.encode(`nina-hub-${accountType}`)),
        new anchor.web3.PublicKey(hubPublicKey).toBuffer(),
        new anchor.web3.PublicKey(publicKey).toBuffer(),
      ],
      this.program.programId
    );
    const childAccount = await this.fetchAccountData(childPublicKey, 'hub' + _.capitalize(accountType));
    let parsedChild;
    if (accountType === 'post') {
      parsedChild = this.parseHubPostAccountData(childAccount, publicKey);
    } else {
      parsedChild = this.parseHubReleaseAccountData(childAccount, publicKey);
    }
    const [hubContentPublicKey] = await anchor.web3.PublicKey.findProgramAddress(
      [
        Buffer.from(anchor.utils.bytes.utf8.encode('nina-hub-content')),
        new anchor.web3.PublicKey(hubPublicKey).toBuffer(),
        new anchor.web3.PublicKey(publicKey).toBuffer(),
      ],
      this.program.programId
    );
    const hubContent = await this.fetchAccountData(hubContentPublicKey, 'hubContent');
    const parsedHubContentAccount = this.parseHubContentAccountData(hubContent, hubContentPublicKey);
    return [parsedChild, parsedHubContentAccount];
  }

  async processMulitpleHubAccountData(data) {
    const publicKeys = data.map((account) => account.publicKey);
    const hubs = await this.fetchAccountDataMultiple(publicKeys, 'hub');
    hubs.forEach((hub, i) => {
      const publicKey = publicKeys[i];
      const parsedHub = this.parseHubAccountData(hub);
      parsedHub.publicKey = publicKey;
      data.filter((hub) => hub.publicKey === publicKey)[0].accountData = { hub: parsedHub };
    });
  }

  parseHubPostAccountData(hubPost, publicKey) {
    hubPost.publicKey = publicKey.toBase58();
    hubPost.hub = hubPost.hub.toBase58();
    hubPost.post = hubPost.post.toBase58();
    hubPost.referenceContent = hubPost.referenceContent?.toBase58() || undefined;
    hubPost.referenceContentType = Object.keys(hubPost.referenceContentType)[0];
    hubPost.versionUri = this.decode(hubPost.versionUri);
    return hubPost;
  }

  parseHubReleaseAccountData(hubRelease, publicKey) {
    hubRelease.publicKey = publicKey.toBase58();
    hubRelease.hub = hubRelease.hub.toBase58();
    hubRelease.release = hubRelease.release.toBase58();
    hubRelease.sales = hubRelease.sales.toNumber();
    return hubRelease;
  }

  parseHubContentAccountData(hubContent, publicKey) {
    hubContent.publicKey = typeof publicKey === 'string' ? publicKey : publicKey.toBase58();
    hubContent.hub = hubContent.hub.toBase58();
    hubContent.addedBy = hubContent.addedBy.toBase58();
    hubContent.child = hubContent.child.toBase58();
    hubContent.contentType = Object.keys(hubContent.contentType)[0];
    hubContent.datetime = hubContent.datetime.toNumber() * 1000;
    hubContent.repostedFromHub = hubContent.repostedFromHub.toBase58();
    return hubContent;
  }

  parseHubCollaboratorAccountData(hubCollaborator, publicKey) {
    hubCollaborator.publicKey = publicKey;
    hubCollaborator.hub = hubCollaborator.hub.toBase58();
    hubCollaborator.collaborator = hubCollaborator.collaborator.toBase58();
    hubCollaborator.addedBy = hubCollaborator.addedBy.toBase58();
    hubCollaborator.datetime = hubCollaborator.datetime.toNumber() * 1000;
    return hubCollaborator;
  }

  parsePostAccountData(post) {
    post.author = post.author.toBase58();
    post.createdAt = post.createdAt * 1000;
    post.slug = this.decode(post.slug);
    post.updatedAt = post.updatedAt * 1000;
    post.uri = this.decode(post.uri);
    return post;
  }

  parseExchangeAccountData(exchange) {
    exchange.initializer = exchange.initializer.toBase58();
    exchange.release = exchange.release.toBase58();
    exchange.releaseMint = exchange.releaseMint.toBase58();
    exchange.initializerExpectedTokenAccount = exchange.initializerExpectedTokenAccount.toBase58();
    exchange.initializerSendingTokenAccount = exchange.initializerSendingTokenAccount.toBase58();
    exchange.initializerSendingMint = exchange.initializerSendingMint.toBase58();
    exchange.initializerExpectedMint = exchange.initializerExpectedMint.toBase58();
    exchange.exchangeSigner = exchange.exchangeSigner.toBase58();
    exchange.exchangeEscrowTokenAccount = exchange.exchangeEscrowTokenAccount.toBase58();
    exchange.expectedAmount = exchange.expectedAmount.toNumber();
    exchange.initializerAmount = exchange.initializerAmount.toNumber();
    exchange.isSelling = exchange.isSelling;
    exchange.bump = exchange.bump;
    return exchange;
  }

  parseHubAccountData(hub) {
    hub.authority = hub.authority.toBase58();
    hub.datetime = hub.datetime.toNumber() * 1000;
    hub.handle = this.decode(hub.handle);
    hub.hubSigner = hub.hubSigner.toBase58();
    hub.publishFee = hub.publishFee.toNumber();
    hub.referralFee = hub.referralFee.toNumber();
    hub.totalFeesEarned = hub.totalFeesEarned.toNumber();
    hub.uri = this.decode(hub.uri);
    return hub;
  }

  parseReleaseAccountData(release) {
    release.authority = release.authority.toBase58();
    release.exchangeSaleCounter = release.exchangeSaleCounter.toNumber();
    release.exchangeSaleTotal = release.exchangeSaleTotal.toNumber();
    release.payer = release.payer.toBase58();
    release.paymentMint = release.paymentMint.toBase58();
    release.price = release.price.toNumber();
    release.releaseMint = release.releaseMint.toBase58();
    release.authorityTokenAccount = release.authorityTokenAccount?.toBase58() || null;
    release.releaseSigner = release.releaseSigner.toBase58();
    release.resalePercentage = release.resalePercentage.toNumber();
    release.releaseDatetime = release.releaseDatetime.toNumber() * 1000;
    release.revenueShareRecipients = release.royaltyRecipients.map((recipient) => {
      recipient.collected = recipient.collected.toNumber();
      recipient.owed = recipient.owed.toNumber();
      recipient.percentShare = recipient.percentShare.toNumber();
      recipient.recipientAuthority = recipient.recipientAuthority.toBase58();
      recipient.recipientTokenAccount = recipient.recipientTokenAccount.toBase58();
      return recipient;
    });
    delete release.royaltyRecipients;
    release.royaltyTokenAccount = release.royaltyTokenAccount.toBase58();
    release.saleCounter = release.saleCounter.toNumber();
    release.saleTotal = release.saleTotal.toNumber();
    if (release.totalSupply.toString() === MAX_U64) {
      release.editionType = 'open';
      release.remainingSupply = -1;
      release.totalSupply = -1;
    } else {
      release.editionType = 'limited';
      release.remainingSupply = release.remainingSupply.toNumber();
      release.totalSupply = release.totalSupply.toNumber();
    }
    release.totalCollected = release.totalCollected.toNumber();
    release.head = release.head.toNumber();
    release.tail = release.tail.toNumber();

    return release;
  }

  decode(byteArray) {
    return new TextDecoder().decode(new Uint8Array(byteArray)).replaceAll(/\u0000/g, '');
  }
}
export default new NinaClient();<|MERGE_RESOLUTION|>--- conflicted
+++ resolved
@@ -131,21 +131,9 @@
       await this.processMultipleHubContentAccountDataWithHub(response.data.posts, hubPublicKey, 'post');
       await this.processMultipleHubCollaboratorAccountDataWithHub(response.data.collaborators, hubPublicKey);
     } else if (/releases\/(.*?)\/hubs/.test(url)) {
-<<<<<<< HEAD
-      const releasePublicKey = url.split('/')[2];
-      await this.processMulitpleHubAccountData(response.data.hubs);
-      for await (let hub of response.data.hubs) {
-        const accountData = await this.processHubReleaseAccountDataWithHub(releasePublicKey, hub.publicKey);
-        hub.accountData = {
-          ...hub.accountData,
-          ...accountData,
-        };
-      }
-=======
       const releasePublicKey = url.split("/")[2];
       await this.processMulitpleHubAccountData(response.data.hubs)
       await this.processMultipleHubReleasesAccountDataWithHub(response.data.hubs, releasePublicKey);
->>>>>>> 4e7fe73c
     } else if (url === '/hubs') {
       await this.processMulitpleHubAccountData(response.data.hubs);
     } else if (/releases\/(.*?)\/revenueShareRecipients/.test(url)) {
@@ -161,18 +149,8 @@
       });
     } else if (/accounts\/(.*?)\/hubs/.test(url)) {
       const publicKey = url.split('/')[2];
-<<<<<<< HEAD
-      await this.processMulitpleHubAccountData(response.data.hubs);
-      for await (let hub of response.data.hubs) {
-        hub.accountData.collaborator = await this.processAndParseSingleHubCollaboratorAccountDataWithHub(
-          publicKey,
-          hub.publicKey
-        );
-      }
-=======
       await this.processMulitpleHubAccountData(response.data.hubs)
       await this.processMultipleHubCollaboratorAccountDataWithHubs(response.data.hubs, publicKey);
->>>>>>> 4e7fe73c
     } else if (
       url === '/releases' ||
       /accounts\/(.*?)\/published/.test(url) ||
@@ -307,9 +285,6 @@
     }
   }
 
-<<<<<<< HEAD
-  async processAndParseSingleHubCollaboratorAccountDataWithHub(publicKey, hubPublicKey) {
-=======
   async processMultipleHubCollaboratorAccountDataWithHubs (data, collaboratorPublicKey) {
     const publicKeys  = data.map(hub => hub.publicKey);
     const hubCollaboratorPublicKeys = []
@@ -336,7 +311,6 @@
   }
 
   async processAndParseSingleHubCollaboratorAccountDataWithHub (publicKey, hubPublicKey) {
->>>>>>> 4e7fe73c
     const [hubCollaborator] = await anchor.web3.PublicKey.findProgramAddress(
       [
         Buffer.from(anchor.utils.bytes.utf8.encode('nina-hub-collaborator')),
@@ -351,10 +325,6 @@
     return parsedCollaborator;
   }
 
-<<<<<<< HEAD
-  async processHubReleaseAccountDataWithHub(releasePublicKey, hubPublicKey) {
-    const release = await this.fetchAccountData(releasePublicKey, 'release');
-=======
   async processMultipleHubReleasesAccountDataWithHub (data, releasePublicKey) {
     const hubReleasePublicKeys = []
     const hubContentPublicKeys = []
@@ -397,7 +367,6 @@
 
   async processHubReleaseAccountDataWithHub (releasePublicKey, hubPublicKey) {
     const release = await this.fetchAccountData(releasePublicKey, "release");
->>>>>>> 4e7fe73c
     const [hubReleasePublicKey] = await anchor.web3.PublicKey.findProgramAddress(
       [
         Buffer.from(anchor.utils.bytes.utf8.encode(`nina-hub-release`)),
