--- conflicted
+++ resolved
@@ -71,19 +71,15 @@
       "pre-commit": "pretty-quick --staged"
     }
   },
-<<<<<<< HEAD
   "output": "lib",
   "targets": [
     ["aar", { "reverseJetify": true}],
     ["commonjs", {"copyFlow": true}],
     "module",
     "typescript"
-  ]
-
-=======
+  ],
   "types": "./dist/index.d.ts",
   "directories": {
     "doc": "docs"
   }
->>>>>>> a60830d1
 }