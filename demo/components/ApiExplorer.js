--- conflicted
+++ resolved
@@ -129,11 +129,7 @@
   }
 
   return (
-<<<<<<< HEAD
-    <div name='api_explorer' id="#api_explorer" className='flex flex-col flex-grow h-screen mt-10'>
-=======
-    <div name='api_explorer' id="api_explorer" className='flex flex-col flex-grow h-screen font-mono mt-10'>
->>>>>>> 595948d0
+    <div name='api_explorer' id="api_explorer" className='flex flex-col flex-grow h-screen mt-10'>
       <h2 className='mt-2 text-2xl underline uppercase'>Nina API Explorer</h2> 
       <ul>
         <p className='mt-2'>- Select a Resource and click Fetch to retrieve data from the API. Provide a publicKey or modifier to retrieve specific data.</p>
