--- conflicted
+++ resolved
@@ -2,13 +2,8 @@
 
 function Info(props) {
   return (
-<<<<<<< HEAD
-    <div className='relative h-screen py-4 m-h-full' name='info' id="#info">
+    <div className='relative h-screen py-4 m-h-full' name='info' id="info">
       <h2 className='mt-2 mb-20 text-2xl underline uppercase'>Built On Nina</h2>
-=======
-    <div className='relative h-screen py-4 font-mono' name='info' id="info">
-      <h2 className='mt-2 text-2xl underline uppercase mb-20'>Built On Nina</h2>
->>>>>>> 595948d0
       <h2 className='mt-2 text-1xl'>Projects Using Nina:</h2>
       
       <ul>
