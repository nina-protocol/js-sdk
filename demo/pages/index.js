import { useEffect, useRef } from 'react';
import Head from 'next/head'
import ApiExplorer from '../components/ApiExplorer';
import EmbedExplorer from '../components/EmbedExplorer';
import Info from '../components/Info';
import Nina from '@nina-protocol/js-sdk';

import { Link } from 'react-scroll'

export default function Home() {

  useEffect(() => {
    Nina.client.init(process.env.NINA_API_ENDPOINT, process.env.SOLANA_CLUSTER_URL, process.env.NINA_PROGRAM_ID);
  }, [])

  return (
    <div className='font-mono main' >
      <Head>
        <title>Nina Dev</title>
        <meta name="description" content="a collection of resources and open-source tools for building on the Nina Protocol - a digitally-native music ecosystem."/>
        <meta name="og:image" href="https://dev.ninaprotocol.com/images/nina-blue.png" />
        <meta name="twitter:card" content="summary_large_image" />
        <meta name="twitter:site" content="@nina_engineer" />
        <meta name="twitter:creator" content="@nina_engineer" />
        <meta name="twitter:image:type" content="image/png" />
        <meta name="twitter:image" content="https://dev.ninaprotocol.com/images/nina-blue.png" />
        <meta name="twitter:title" content="Nina Dev" />
        <meta name="twitter:description" content="a collection of resources and open-source tools for building on the Nina Protocol - a digitally-native music ecosystem." />

        <link rel="icon" href="/images/favicon.ico" />
        <script
          defer
          src="https://www.googletagmanager.com/gtag/js?id=G-VDD58V1D22"
        />
        {process.env.SOLANA_CLUSTER === 'mainnet-beta' &&
          <script
            dangerouslySetInnerHTML={{
              __html: `
                window.dataLayer = window.dataLayer || [];
                function gtag(){dataLayer.push(arguments);}
                gtag('js', new Date());
                gtag('config', 'G-VDD58V1D22', { page_path: window.location.pathname });
              `,
            }}
          />
        }
      </Head>

      <main className='h-full px-4 pt-4 max-w-[1400px] m-auto sm:px-8' >
        <h1 className='font-bold text-l'>
          NINA DEV
        </h1>

<<<<<<< HEAD
        <div className='flex flex-col items-start flex-grow w-full min-h-screen'>
          <p className='mb-20'>a collection of resources and open-source tools for building on the <a className='link' href="https://ninaprotocol.com" target='_blank' rel="noopener noreferrer">Nina Protocol</a> - a digitally-native music ecosystem.</p>
          <p>Tools:</p>
=======
        <div className='flex flex-col items-start flex-grow w-full min-h-screen font-mono'>
          <p className='mb-40'>a collection of resources and open-source tools for building on the <a className='link' href="https://ninaprotocol.com" target='_blank' rel="noopener noreferrer">Nina Protocol</a> - a digitally-native music ecosystem.</p>
          <p>Resources + Tools:</p>
>>>>>>> 595948d0
          <ul>
            <li>- <Link className='link' to='api_explorer' smooth={true} >Nina API Explorer</Link> [an interface to query the public <a className="link" href="https://github.com/nina-protocol/nina-indexer" target='_blank' rel="noopener noreferrer">Nina Protocol API</a>]</li>
            <li>- <Link className='link' to='embed' smooth={true} >Nina Embed</Link> [a code generator to embed Nina Hubs and Releases anywhere you can write HTML]</li>
            <li>- <Link className='link' to='info' smooth={true}>Built on Nina</Link> [a list of projects building on Nina]</li>
          </ul>
          <p className='mt-20'>Repos:</p>
          <ul>
            <li>- <a className='link' href='https://github.com/nina-protocol/nina' target='_blank' rel="noopener noreferrer">nina</a> [main repo powering <a href='https://ninaprotocol.com' className='link' target='_blank' rel="noopener noreferrer">ninaprotocol.com</a>, <a href='https://hubs.ninaprotocol.com' className='link' target='_blank' rel="noopener noreferrer">hubs.ninaprotocol.com</a>, <a href='https://radio.ninaprotocol.com' className='link' target='_blank' rel="noopener noreferrer">radio.ninaprotocol.com</a>, and the on-chain <a href='https://github.com/nina-protocol/nina/tree/main/programs/nina' className='link' target='_blank' rel="noopener noreferrer">Nina program</a>]</li>
            <li>- <a className='link' href='https://github.com/nina-protocol/nina-indexer' target='_blank' rel="noopener noreferrer">nina-indexer</a> [an indexer for ingesting on-chain data from the Nina Program - used by the public Nina API] (<a className='link' href='https://sdk.docs.ninaprotocol.com'>Docs</a>)</li>
            <li>- <a className='link' href='https://github.com/nina-protocol/js-sdk' target='_blank' rel="noopener noreferrer">js-sdk</a> [Javascript SDK for fetching data from the Nina API] (<a className="link" href="http://api.docs.ninaprotocol.com">Docs</a>)</li>
          </ul>
        </div>

        <ApiExplorer />
        <EmbedExplorer />
        <Info />
      </main>
    </div>
  )
}<|MERGE_RESOLUTION|>--- conflicted
+++ resolved
@@ -51,15 +51,9 @@
           NINA DEV
         </h1>
 
-<<<<<<< HEAD
         <div className='flex flex-col items-start flex-grow w-full min-h-screen'>
           <p className='mb-20'>a collection of resources and open-source tools for building on the <a className='link' href="https://ninaprotocol.com" target='_blank' rel="noopener noreferrer">Nina Protocol</a> - a digitally-native music ecosystem.</p>
           <p>Tools:</p>
-=======
-        <div className='flex flex-col items-start flex-grow w-full min-h-screen font-mono'>
-          <p className='mb-40'>a collection of resources and open-source tools for building on the <a className='link' href="https://ninaprotocol.com" target='_blank' rel="noopener noreferrer">Nina Protocol</a> - a digitally-native music ecosystem.</p>
-          <p>Resources + Tools:</p>
->>>>>>> 595948d0
           <ul>
             <li>- <Link className='link' to='api_explorer' smooth={true} >Nina API Explorer</Link> [an interface to query the public <a className="link" href="https://github.com/nina-protocol/nina-indexer" target='_blank' rel="noopener noreferrer">Nina Protocol API</a>]</li>
             <li>- <Link className='link' to='embed' smooth={true} >Nina Embed</Link> [a code generator to embed Nina Hubs and Releases anywhere you can write HTML]</li>
